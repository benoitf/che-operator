--- conflicted
+++ resolved
@@ -29,13 +29,8 @@
 command -v yq >/dev/null 2>&1 || { echo "yq is not installed. Aborting."; exit 1; }
 
 usage () {
-<<<<<<< HEAD
-	echo "Usage:   $0 [-w WORKDIR] [-s CSV_FILE_PATH] -t [IMAGE_TAG] "
-	echo "Example: ./olm/addDigests.sh -w . -s 'bundle/stable/eclipse-che-preview-openshift/manifests/che-operator.clusterserviceversion.yaml' -t 7.21.1"
-=======
 	echo "Usage:   $0 [-w WORKDIR] [-s CSV_FILE_PATH] [-o OPERATOR_DEPLOYMENT_FILE_PATH] [-t IMAGE_TAG] "
-	echo "Example: ./olm/addDigests.sh -w . -s deploy/olm-catalog/stable/eclipse-che-preview-openshift/manifests/che-operator.clusterserviceversion.yaml -o deploy/operator.yaml -t 7.32.0"
->>>>>>> a6f9e6a2
+	echo "Example: ./olm/addDigests.sh -w . -s bundle/stable/eclipse-che-preview-openshift/manifests/che-operator.clusterserviceversion.yaml -o config/manager/manager.yaml -t 7.32.0"
 }
 
 if [[ $# -lt 1 ]]; then usage; exit; fi
