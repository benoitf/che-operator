apiVersion: operators.coreos.com/v1alpha1
kind: ClusterServiceVersion
metadata:
  annotations:
    alm-examples: |-
      [
        {
          "apiVersion": "org.eclipse.che/v1",
          "kind": "CheCluster",
          "metadata": {
            "name": "eclipse-che"
          },
          "spec": {
            "auth": {
              "externalIdentityProvider": false,
              "identityProviderAdminUserName": "",
              "identityProviderClientId": "",
              "identityProviderImage": "",
              "identityProviderPassword": "",
              "identityProviderRealm": "",
              "identityProviderURL": "",
              "initialOpenShiftOAuthUser": true,
              "oAuthClientName": "",
              "oAuthSecret": ""
            },
            "database": {
              "chePostgresDb": "",
              "chePostgresHostName": "",
              "chePostgresPassword": "",
              "chePostgresPort": "",
              "chePostgresUser": "",
              "externalDb": false,
              "postgresImage": ""
            },
            "k8s": {
              "ingressClass": "",
              "ingressDomain": "",
              "ingressStrategy": "",
              "securityContextFsGroup": "",
              "securityContextRunAsUser": "",
              "singleHostExposureType": "",
              "tlsSecretName": "che-tls"
            },
            "metrics": {
              "enable": true
            },
            "server": {
              "allowUserDefinedWorkspaceNamespaces": false,
              "cheClusterRoles": "",
              "cheFlavor": "",
              "cheImage": "",
              "cheImageTag": "",
              "cheWorkspaceClusterRole": "",
              "devfileRegistryImage": "",
              "gitSelfSignedCert": false,
              "nonProxyHosts": "",
              "pluginRegistryImage": "",
              "proxyPassword": "",
              "proxyPort": "",
              "proxyURL": "",
              "proxyUser": "",
              "serverExposureStrategy": "",
              "serverMemoryLimit": "",
              "serverMemoryRequest": "",
              "serverTrustStoreConfigMapName": "",
              "singleHostGatewayConfigMapLabels": {},
              "singleHostGatewayConfigSidecarImage": "",
              "singleHostGatewayImage": "",
              "tlsSupport": true,
              "useInternalClusterSVCNames": true,
              "workspaceNamespaceDefault": "<username>-che"
            },
            "storage": {
              "postgresPVCStorageClassName": "",
              "preCreateSubPaths": true,
              "pvcClaimSize": "1Gi",
              "pvcJobsImage": "",
              "pvcStrategy": "common",
              "workspacePVCStorageClassName": ""
            }
          }
        }
      ]
    capabilities: Seamless Upgrades
    categories: Developer Tools
    certified: "false"
    containerImage: quay.io/eclipse/che-operator:nightly
<<<<<<< HEAD
    createdAt: "2021-02-11T17:21:01Z"
=======
    createdAt: "2021-02-12T09:38:09Z"
>>>>>>> c2f4c75f
    description: A Kube-native development solution that delivers portable and collaborative
      developer workspaces.
    operatorframework.io/suggested-namespace: eclipse-che
    repository: https://github.com/eclipse/che-operator
    support: Eclipse Foundation
<<<<<<< HEAD
  name: eclipse-che-preview-kubernetes.v7.27.0-94.nightly
=======
  name: eclipse-che-preview-kubernetes.v7.27.0-98.nightly
>>>>>>> c2f4c75f
  namespace: placeholder
spec:
  apiservicedefinitions: {}
  customresourcedefinitions:
    owned:
      - description: The `CheCluster` custom resource allows defining and managing
          a Che server installation
        displayName: Eclipse Che Cluster
        kind: CheCluster
        name: checlusters.org.eclipse.che
        specDescriptors:
          - description: Deprecated. Instructs the Operator to deploy Che in TLS mode.
              This is enabled by default. Disabling TLS sometimes cause malfunction
              of some Che components.
            displayName: TLS support
            path: server.tlsSupport
            x-descriptors:
              - urn:alm:descriptor:com.tectonic.ui:booleanSwitch
        statusDescriptors:
          - description: Status of a Che installation. Can be `Available`, `Unavailable`,
              or `Available, Rolling Update in Progress`.
            displayName: Status
            path: cheClusterRunning
            x-descriptors:
              - urn:alm:descriptor:io.kubernetes.phase
          - description: Public URL to the Che server.
            displayName: Eclipse Che URL
            path: cheURL
            x-descriptors:
              - urn:alm:descriptor:org.w3:link
          - description: Current installed Che version.
            displayName: 'displayName: Eclipse Che version'
            path: cheVersion
            x-descriptors:
              - urn:alm:descriptor:org.w3:link
          - description: A URL that points to some URL where to find help related
              to the current Operator status.
            displayName: Help link
            path: helpLink
            x-descriptors:
              - urn:alm:descriptor:org.w3:link
          - description: Public URL to the Identity Provider server, Keycloak or RH-SSO,.
            displayName: Keycloak Admin Console URL
            path: keycloakURL
            x-descriptors:
              - urn:alm:descriptor:org.w3:link
          - description: A human readable message indicating details about why the
              Pod is in this condition.
            displayName: Message
            path: message
            x-descriptors:
              - urn:alm:descriptor:text
          - description: OpenShift OAuth secret that contains user credentials for
              HTPasswd identity provider.
            displayName: OpenShift OAuth secret that contains user credentials for
              HTPasswd identity provider.
            path: openShiftOAuthUserCredentialsSecret
            x-descriptors:
              - urn:alm:descriptor:text
          - description: A brief CamelCase message indicating details about why the
              Pod is in this state.
            displayName: Reason
            path: reason
            x-descriptors:
              - urn:alm:descriptor:io.kubernetes.phase:reason
              - urn:alm:descriptor:text
        version: v1
  description: |
    A collaborative Kubernetes-native development solution that delivers Kubernetes workspaces and in-browser IDE for rapid cloud application development.
    This operator installs PostgreSQL, Keycloak, Registries and the Eclipse Che server, as well as configures all these services.
    ## Prerequisites
    - Operator Lifecycle Manager (OLM) needs to be installed.
    - Kubernetes Platform. For OpenShift, the installation is directly made from OperatorHub UI in the admin console.

    OLM installation can be checked by running the command:
    ```
    $ kubectl get pods --all-namespaces | grep olm
    olm             catalog-operator-7b8cd7f8bf-2v7zj                       1/1     Running   0          10m
    olm             olm-operator-5c5c798cd5-s6ll5                           1/1     Running   0          10m
    olm             olm-operators-fm5wc                                     1/1     Running   0          10m
    olm             operatorhubio-catalog-d78km                             1/1     Running   0          10m
    olm             packageserver-5c5f64947b-trghp                          1/1     Running   0          9m56s
    olm             packageserver-5c5f64947b-zqvxg                          1/1     Running   0          9m56s
    ```

    ## How to Install
    Install `Eclipse Che Operator` by following instructions in top right button `Install`.

    A new pod che-operator is created in `my-eclipse-che` namespace

    ```
    $ kubectl get pods --all-namespaces | grep my-eclipse-che
    my-eclipse-che   che-operator-554c564476-fl98z                           1/1     Running   0          13s
    ```

    The operator is now providing new Custom Resources Definitions: `checluster.org.eclipse.che`

    Create a new Eclipse Che instance by creating a new CheCluster resource:

    On the bottom of this page, there is a section `Custom Resource Definitions` with `Eclipse Che Cluster` name.

    Click on `View YAML Example` *Link* and copy the content to a new file named `my-eclipse-che.yaml`
    **Important!** Make sure you provide **K8s.ingressDomain** which is a global ingress domain of your k8s cluster, for example, `gcp.my-ide.cloud`
    Create the new CheCluster by creating the resource in the `my-eclipse-che` namespace :
    ```
    $ kubectl create -f my-eclipse-che.yaml -n my-eclipse-che
    ```
    ***important:*** The operator is only tracking resources in its own namespace. If CheCluster is not created in this namespace it's ignored.
    The operator will now create pods for Eclipse Che. The deployment status can be tracked by looking at the Operator logs by using the command:
    ```
    $ kubectl logs -n my-eclipse-che che-operator-554c564476-fl98z
    ```
    ***important:*** pod name is different on each installation

    When all Eclipse Che containers are running, the Eclipse Che URL is printed


    Eclipse Che URL can be tracked by searching for available trace:
    ```
    $ kubectl logs -f -n my-eclipse-che che-operator-7b6b4bcb9c-m4m2m | grep "Eclipse Che is now available"
    time="2019-08-01T13:31:05Z" level=info msg="Eclipse Che is now available at: http://che-my-eclipse-che.gcp.my-ide.cloud"
    ```
    When Eclipse Che is ready, the Eclipse Che URL is displayed in CheCluster resource in `status` section
    ```
    $ kubectl describe checluster/eclipse-che -n my-eclipse-che
    ```

    ```
    Status:
      Che Cluster Running:           Available
      Che URL:                       http://che-my-eclipse-che.gcp.my-ide.cloud
      Che Version:                   7.0.0
      ...
    ```

    By opening this URL in a web browser, Eclipse Che is ready to use.
    ## Defaults
    By default, the operator deploys Eclipse Che with:
    * Bundled PostgreSQL and Keycloak
    * Per-Workspace PVC strategy
    * Auto-generated passwords
    * TLS mode (secure routes)
    ## Installation Options
    Eclipse Che operator installation options include:
    * Connection to external database and Keycloak
    * Configuration of default passwords and object names
    * PVC strategy (once shared PVC for all workspaces, PVC per workspace, or PVC per volume)
    * Authentication options
    ### External Database and Keycloak
    To instruct the operator to skip deploying PostgreSQL and Keycloak and connect to an existing DB and Keycloak instead:
    * set respective fields to `true` in a custom resource spec
    * provide the operator with connection and authentication details:
      ```
      externalDb: true
      chePostgresHostname: 'yourPostgresHost'
      chePostgresPort: '5432'
      chePostgresUser: 'myuser'
      chePostgresPassword: 'mypass'
      chePostgresDb: 'mydb'
      externalIdentityProvider: true
      identityProviderURL: 'https://my-keycloak.com'
      identityProviderRealm: 'myrealm'
      identityProviderClientId: 'myClient'
      ```
    #### Self-signed Certificates and TLS Secrets

    Eclipse Che uses self-signed certificates by default, as TLS mode is on by default.

    To provide the name of the tls secret that will be used for Eclipse Che and workspaces ingresses:
    ```
    tlsSecretName: 'my-ingress-tls-secret'
    ```
  displayName: Eclipse Che
  icon:
    - base64data: iVBORw0KGgoAAAANSUhEUgAAANMAAAD0CAYAAAABrhNXAAAABGdBTUEAALGPC/xhBQAAACBjSFJNAAB6JgAAgIQAAPoAAACA6AAAdTAAAOpgAAA6mAAAF3CculE8AAAABmJLR0QA/wD/AP+gvaeTAAAaNklEQVR42u3de3QU9dkH8O/zm91EQK0U77dqVdTW++1V20KigUSQahLjsSSbtp4eeqqVLHILCcoiyQZEIbF61B6PVQJ6XiOkr6TlYiABr603wHotar1bBUWUYDY787x/JIGoSchmZ+c3M/t8/iS7M8+M5+vs7szz/IiZIYRIntJdgBB+IWESwiYSJiFsImESwiYSJiFsImESwiaBvv5ARLprEwB4ddaJTBQF8w/JsKbQmI0v665JAL3dUqK+7jNJmPTiNWOHWYhNB1AOILPrn+MA369MazaNe+Iz3TWmMwmTB3AEyrwwu4SIbwVwWB+v+hxEt6gg7qLs1rjumtORhMnlePUlF5hk1RFw4QDf8rrFmBLMa12tu/Z0I2FyKV53yVGWyTVgLgGQ8IknoImMQBnlNL+t+1jShYTJZXjlhKFW8KsbQJgNYP8ktxYDcI8yh95E41bt1H1sfidhcpH4mtETCHQHgONs3vTHAEXUMy33UQSW7uP0KwmTC/DqS84xyaol4Bcp3tULiqiMxrY8pfuY/UjCpBG3ZB1sxfgmgK4HYDi1WwI9SnGaTuPXv6v7HPiJhEkDfv7coPX5AdeB+RaADtRURRtAC9UB7Qvo4md26z4nfiBhcljH6qwcRbgDwKm6a+nyATNVGrkt9USQrtAkSJgcwquyT2ZlLWLQON219FofsMEghGls6ybdtXiVhCnFuOnnw62gEQHoOvTz3KM7sAVSy5RS0yln3X91V+M1EqYU4ZasgBWjawGuAnCI7noStAOM+coaUkvjVrXrLsYrJEwp0LHmkksUrFoAp+uuJSnMbzLR1EBua5PuUrxAwmSj7tYIBhfprsVOBDQTU5jyWl7RXYubSZhs0KM1YiaA/XTXkyIdAN+tMmgOZbfu0F2MG0mYksAMMtdkh4h4AYDDddfj0FF3tnrsOOROurrB1F2Nm0iYBolXjT7fVFRHwEW6a9FkkyIK09iWDboLcQsJU4KSbY3wGwKaCNZkyt34ju5adJMwDRA/fdEQa2fmZBAqARygux536Wr1+CY+m6546ivd1Wg7CxKmfUtha4TP8EeAmpuurR4Spn7w46PONi2qJdAo3bV4CROeM1iFKXf907prcfS4JUzfx82XjrDM+M0Ot0b4TWerB8yplLvxfd3FOHLAEqYeJ2NPawTmAviB7np8YheA21QG5lN26ze6i0klCVOXjtVZOUpxHZh+orsWn3qfmWYH8lqW6C4kVdI+TLwq+2Q2+HZmjNddSzogoIUsI0yXrduiuxa7pW2YuOnnw62MwEwwTwEoQ3c96aWr1SMen+qnKbRpF6a901GthQAdqrueNPcFGAvUzkMW09UNMd3FJCutwtSxenS2ItQCdIbuWsS3vMFENwbGtvxddyHJSIsw8ZpRx1hkVIM5pLsW0TcCmsk0ymjculd11zIYvg5TmrRG+E1nq4cK3kxjmr/UXUwifBkmZpD5+OiriHEbQMfqrkcMynYQ5nmp1cN3YepsjUAtgS7WXYuwA7+oGGHK2/CE7kr2WalfwsRrxxxpcWwOgN8BJEuJ+gwBTWThBrqs9T+6a+mL58PEjxRlWAd99gcw5kFaI3yO20D0JxVEFWW3fq27mu9V5+UwdbVG1AE4XnctwlEfMlOF26bQejJMvDbrLJNRS8Bo3bUIfRj8T0NRGY1pfVZ3LYDHwsSrc39o0TdzpDVC7OWeKbSeCFOP1ogIgIO0FCHcrrPVwxxSo2sKrevD1LVqRC2Anzq+c+FFW5m4IjB2Q4PTO3ZtmLj50pFsmrczcLnTJ0V4HzHWESFMua3/cmqfrgsTt2QdZHWgHIwwgEynToTwpTjA96sMqqTs1m2p3plrwiStESJ1uqbQBnEXZbfGU7YXN4SpY1VWllKoBXBmqg5UCACvW4wpwbzW1anYuNYw8d+zjrYCFJXpqMJJBDSRESijnOa37dyuljDxyglDrYyvZkBaI4Q2XVNozaE30bhVO23ZopNhktYI4UIfAxSxYwqtY2HitVnndT0C9DOHT5YQA/GCIiqjsS1PDXYDKQ8Tr/7FERapCKQ1Qrhf5xTaOE2n8evfTfjNqQrT3tYIvgWgA3WfJSEGjtsAWpjoFNqUhKmzNQK1AP1Y92kRIgkfMFPlQFs9bA0TPz7qVLbUIgbydJ8FIezChFbDojDltWzu93V2hElaI4T/dbV6cHAa5a79tNdXJBMmbskKWDG6FszVIBys+3CFcMAOMOYra0jtd1s9Bh2mjrXZlyrmWgCn6T46IRzH/CYTTQ3ktjbt/acEw8RrR53EbFQzuEj38QihGwHNxBSmvJZXEgqT9Xj2bWC+QVaNEKInjoFQpca0zvvuXwJ9vwdT5XlUIXpiC6T+Vyn1597+Gkh0c0KkIwb+YUCV0diWfwBAbx/oJExC9G/AN3MlTEL0qudE2ZYBTZSVMAnxHQQ0Udz4Y6IPwEqYhNiDX1SdU2OfHMy7pU1CCMY2EMLqy0MvGGyQALkyifTWuXKhNfQmyku+nV3CJNISAc2krMk0ZuNrdm1TwiTSzRtMdKORgtXeJUwiXXwBwtzO4ZQtKRlOKWESftc5Ntm0ZtO4Jz5L5Y4kTMK3CLyerMAUumzdFif2J2HyBu58GkwmPg3QW8w01chr/T8ndyr/cVyPX1QKoxTUBcwY9D2QNLELwFyVgdMCeS2OBgmQK5N7MbZBoUrtOPROurrBBABmjDIfH30VgRaC8SPdJboIg2ip6uAZNL71E11F9N0cuDbbNStbp5nOG4n9zMXuMb99BoAhugvWiQnPGSaX0WUbnnF0vwl12kqYHEdAE5kqTOPWvzWQ16f5yiIfMlPFQOfc2U3C5F5vMHhKIHfDqsG8mddmj7Y6B96cpftAHLAbhDvU7o5quuKpr3QVIWFynx43EpNb5W7vaox8K4DDdB9YKhDQRLAmU+7Gd3TXImFyj5TdSOSWrP2tGKYBKIdf1glmvKRIhSl3/UbdpewpScKkH4HXk+Iwjdn4cir345MxbdtBmKd2HLLnF023kDDptZWJKwJjNzQ4udOO1Vk5ilAL4Ke6T0AiZQN8t1LBm2lM85e6i+mNhEmPXQBuS3TJEjvx8+cGre0H/tYLo617DnrUXUt/JEzOcsWNxG8V5OZFF3oZQexmEiaHMPifhoWw0zcSB1zf46NOZVMtZkKu7lrQPRx/5yGL6eqGmO5iBkrClHpabyQmqnOhOqoDcLzze9/3si1u1ltu5EFXe+wGYYHKwCmBvJYlXggSAARyN6xUXx5yCghhAI7dAGVCq2J1jjG2pdSLQeqLXJmSREATWbiBLmv9j+5aksFrxxxpcWwOUru49/vMNNsrV+7+yMc8OzFeUuAyytvwhO5SbD2stVnnmcx1BLrYxq0OahFmN5Mw2cO1NxLtwgwyHx99FTFuA+jYZDZFoEdJGdNoTPN7uo/LThKm5Lj+RqLdeM3YYRZi0wHMBLBfQu8FnjeIwjS25Sndx5GScyNhGhwCmsk0ymjculd116IDrxl1jEVGNZhDA3j5xwBF1DMt91EElu7aU3ZOJEwJe4OJbgykYMaaF3WsHp3d+WgSnfH9v3IMwD39NTX6iYRp4L4AY4HXbiQ6YW+rh7UQoEOBrl80jUAZ5TS/rbs+x86DhGmf4gD/WRmBmyln3XbdxbhZ56NJ7dMtqMeDuevX667H8eOXMPWNgBayjLBTM9aEt/WWG5lO1H0jMa9lie5ChLelc5h6tEa0+OJGotArHcPUeSMR5lTK3fi+7mKEf6RVmJjwnMEqTLnrn9Zdi/CfNHlqnD8C6PfG060XSpBEqvj9ytQ1Yy2udcaaSA++DdOeGWtj9c9YE/4RiUTUlreCpQAe+O7f/BimTQqqzE0z1oQ/FBTXnL9lK2oBvhg+D5PvWyOEHr+8ZsGRgUB8DsC/Qz+/M/ghTGnXGiGcUVS0aEg8s30ywawE6IB9vd7TYdo7Y63V1TPWhPcUhqommPxNHSUwbMabYeqasWZ4ZMaa8I4rJ1afpRTqmGlUou/1Wpg6Z6xZQ2tp3Kp23cUI/ygqivzQysiYw4RBD+j0SJh6zFjL889oKKHfpEn3Bre3bbvOBEUAHJTMtlwfJia0GpYKU27LZt21CH8pLK3J2bZrey2IbFnUwM1hep+ZZgdypTVC2Cu/NDpSMW5niy+3c/FSF4ap54w1aY0Q9rnyN5GDjHiwnC2EOQULwbkpTF0z1gK+m7Em9IpEImrz1mAJxelWTuESpa4Ik99nrAl98kPR0Vu2oo6AM1O9L81h4o8ANdfw+Yw14byC4gVHA2YUjBLAzm9GfdMSprhF2PThwZvf3Tli/NU33vOhjhqEP02YFBkabAvOAMwZAIY4uW/Hw/TCB4fgL8+fgv9+NeRMAM8Vhmoip5/Qfl8kEpErk0gCU35o/lXUxgsB/EhHBY6N+vrgy/3xwPMnY/NHI3r78/NghFcsq5DvTCJhV06sOVcprgPwM6f2ubx+1vc+Oqb8yvR1ewANL5+I1a8fA4v7/Oh6HghPFJZEH1VKTWtYUi6/5ol9KiipPgJAZF+tEU5J2ZXJtAgtbx2FhzediJ3fZCTy1jaAFx4Y6Jj/wAMRuc8kvqeoKJJhZQb/YIFuIeBAHTX0dmVKSZpf/mQEZvztItz77E8SDRIADAVozs54xr/zS6pLAXbklxjhDYWhqglmZsZrDKrVFaS+2Hpl+njnUDy86UQ88+7hthXIQCugwo1Ly+XZvDRW+KvoKWxgMYA83bUAKfzO9E2HgZWvHYfGl49Hh2XvxY6ALMB6saA4uoxVcFpj/XR5ajyN9GiNuA7a74v2L6krEwN44p0jUf/CSOzYnfDHucHYwaD53wwfVrvqT5Oln8nHsrIigRHHZF7LbFUDdLDuer7L1u9M/972A1Su+h/86cnTnAoSABxE4PlDvvh6S35x9HKndiqcdVVx9aUjjs54kZnvdWOQ+pLwZXN72354+KWTsPGdw8H6fhsYSYSVBcXRZgqo8PIHy2UGhA8UldScaIGjFlCku5bBGHCY2k2Fx145Hn995TjE4oPq6rUfIYdN66XC4ujdZjA2568PRHboLkkkLhRaOGwXx6ab4HKkoDXCKfv8zsRMePa9w1D/wkh8tiuhBbcdPhJ8Tsy3qPaT7mxouFrm5nkCU35JNESgBQDs+wnYAb19Z+o3TG9tPxAPPn8yXvt0uO7aE8CvEWHK8vrKNborEX27cmLVBUoZdQBfqLuWwUjop/G7nj4NG946AuzM0+s2olOZsbowFG1SMCc31N8ks8ZdpKi06ijTVDUglPjthnyfYWp960jdtSWFGZebMMYWFkfv6cg0Zj92/0xZBUOj7umopsWzQdhfdz2poP3hwBTLYMLkQMx8vTBUMykSifj9eF2pMFQ1wcz45lUCzwf8GSTA/2HqdiQz37tla8azV5VUXay7mHRRUFJ9Tn5JdCOzegyE43TXk2qufjwjBc63oJ6UVo/Uyi+NjlAmbmbgehrkdFQvSrcwAQAxUGRa1riCkurbpNXDPt3TUdnCXCb8QHc9TkuXj3m9GQbQnJ1mxpudrR4iGYWlNTmftW3fxKBaIP2CBKTnlenbGMcQ6MGCUPQ3RBxevqRyi+6SvKSoZN7JJoxFbPE4X/3OPQgSpm6MbGZ6SVo9Bmb8xJrh+ylrpgmaAsCxJ53dTML0bQqEkOKOy/NLahYE2tsXNzREYrqLcpM901HBCxl0qO563CSdvzP1iYHhBJ5vZma8XFBSPV53PW5RMLE6e8vWjJcI9CAACdJ3yJWpfyMBaioojjYbQFnDsopXdRekwxXXVB1jGKoahJDuWtxMwjQQhBwT2FRYHL1bxdTNDQ3labEQdXdrBEAzAbi4ZcAd5GPewAWZMNnMtN4qLKkuKyp6xMc3I5nyQzVFu7jjVYDmQII0IBKmxI1gUK2ZufW5gonzE15E2O0KimvOLyiZ/yQxPwLgWN31eIl8zBu8s6GsDX5p9fjlNQuODATic9wyHdWLJExJ6mr1uLSwpPqOjoxAtddaPbqnozLMeQAdoLseL5P/A9ljCINmBmLma16aQts1HfX1rkeAJEhJkiuTvY4i0IMFJTV/ZBUta1xS8YzugnqTH1pwKlnmYmbk6q7FTyRMqXE+WXiqoDi61AgGZjQ8MOMT3QUBPaajsnk9KH1aI5wiYUodAiFkxuMFuls9Jk26N7h99+e/NdmqBuCZoY5eI9+ZUm9Y16oeL+eHahwfrlhYWpOzbdf2l7w2HdWL5MrknBOJ+ZGCkuh6Ujwl1a0ehRPnnQTDWMQWX+65AVMeJWFy3iVs0QsFJdX3G0Ga3fCXis/s3PiVv4kcZMSD5QwKg707HdWLJEx6BACaZHWgyK5Wjz2tEXG6lYHDdB9gOpLvTBp1t3rEMzO3FIai4wa7nfxQdPTLWzNe6GqNkCBpIlcmFyDwycz4W0FxtJmVMbmxfuZrA3lfQfGCowEzCkYJQ74Z6SZhchNCDrG5ubA4encbYjetWhbZ2dvLJkyKDA22BWcA5gwAQ3SXLTrJxzz3CTJh8hAK9tLq0dkaEWzL6G6NkCC5SJ+rYBSGahJeIFqkxIsKCMctalOK6wD8THdBIoULRIuUOscCNijFDPkk4WoSJm8gyA8Mrif/pxPCJhImIWwiYRLCJhImIWwiYRLCJhImIWwiYRLCJhImIWwiYRLCJhImIWwiYRLCJhImIWzSd5iIbgcgS1AK8W2xrmx8T59hWlE/axpZ5mkENOiuXghXYDSToc5ZUT9rWm9/7rM5kGjvE/9XFVdfahHVAjhN9/EIocGbAN+4Ymnl37r/obfcDChMAJCVFQmMOCbzWmarWiaDijSxg0HzexvFllSYuu0Z/k64DtJcKPzJAmMZq+C0xvrpn/b2AlvC1K3wV9FT2MBiAHm6j1wIuzDQCqhw49Lyzf2+zs4wdSsMVU1gVrUAfqz7RAgxaIT3mXl249LKJQN5eW+5Sfo+0/L62SuN9tipBA4zsDPZ7QnhsDaA5x5oxEYONEh9SfrK1FNBSfURACIAySLDwu2YgEeVUtMalpS/l/CbU/ExrzdXTqw5V2a8CRd7HozwimUVTw12A46FqWt3lB+afxUxLwTwIyfPlBB9+JiIIqef0H5fJBKxktmQw2HqtHcuNslcbKFLjBj39De/PVFawtRtz4oNhBLIQEXhECI0waSy5Q/NetvO7WoNU7f8UHQ0MeoAnJmSHQgBAITXmWlK49JZq1Ox+ZT8NJ6oxvqKDWecGDuHwb8G8F+n9y98jvA5gcOfvx87PVVB6nPXTl+ZevrW+quQ9VdFUuIA399hZlaufHjatlTvzBUf83qTXxodqRi3M+Nyx3YqfIOBdSAON9ZX/suxfbo1TN0KS2ty2ORaEH7q+M6FB9G/mVDZWD/L8Z47V3xn6s/yJbOaDx424mwi+j3AKb9UC8/6GuC5u4cPO11HkPriqitTTz1aPa4HYCS9QeEHFhjL4hZPf+zhSq0/Xrn+Y15v8kMLTiXLXAxCru5ahEaEf8KyylYsm/2s7lIAj4apW1erRx2A43XXIhz1IYMrGpdW1APkmnWWXf+dqT9drR6nEDgM4Cvd9YiUayPwAqM9dkpna4R7gtQXz1yZevrlNQuODATic6TVw5+I0GQadMNfH5j1H9219MXTH/N6UxiqOo/ZqAP4Yt21CFu8qIDwo0srntBdyL74Lkxdh9Xd6nEbgGN1VyMGg7cRUKXaT7qzoeFqU3c1A6rYn2HqFAotHLaLY9MBmglgP931iAHpIMbddrZGOMXXYep2xTVVxxiGqgYhpLsW0Q9GMytjcmP9zNd0lzKo8tMhTN0KJlZnQ1EtgDN01yL2YtAbivjG5fUVf9ddS1LH4eWfxhO14qHKljNOjJ3d1erxadIbFEkh4AsGlQfa28/wepD6PEa/Xpl66tHqMQVAhu560owFxjIjA1Mb/lLxme5i7JJWH/N6k18aHUkWLQJ4vO5a0gKhhYjDy5dUbtFdit3SPkzdCktrciyL6wj4ie5afOo9Bt+U7FBHN0ur70z9Wb5kVvMhQ0ec1fVo0pe66/GRXQDPPTAQO9nPQepLWl6ZesovjY5QJm6WVo+kMBhLjWBgRsMDMz7RXYwjBywf8/pWWFpzNltWLUCjdNfiMc+xQlnjkopndBfiJAnTAEirx4B9xOBZbmuNcIqEaYCKihYNiWe2TyZwJYADdNfjMrsJfEdHRqD6sftnpm0rjIQpQUWlVUeZpqqRKbSdiNCkYE5uqL/pHd216CZhGqSC4przAa4D4SLdtWjyEiwVXvFQ+UbdhbiFhCkpTPkl0RCBFgA4XHc1DtlO4Hleao1wioTJBmnS6tFBjLtVTN3c0FAu9+F6IWGy0ZW/nneCYRo1DBTprsVWjGYKqPDyB8tf0V2Km0mYUiA/VHMJMS+G91s93mTG1MZlFU26C/ECeZwoBRrrZ63v0erhxaeidzCofPfw/c+QICVHrkw2Gj+xZvh+yprpkVYPC4xlrILTGuunS79XguRjnkOKSuadbMJYBGCc7lp6w0AroMKNS8s3667FqyRMDissrclhy7oDoFN119LlAwZXpusjQHaS70wOW75kVvPBQw8+0wWtHm1drREneWU6qhfJlckhmlo9mIBH2bKmr3ho9ru6z4GfyMc8FygoqT6HQbUE/CKV+yHCC2yhbMWyiqd0H7MfSZhcpDBUNYEtdQcIx9m86Y+JKHL6Ce33RSIRS/dx+pWEyWUmTIoMDbRl3kDg2QD2T3JzMWLc48XpqF4kYXKpZFs9iNAEk8qWPzTrbd3Hki4kTC535cSqC5Qy6gC+cEBvILzOTFMal85arbv2dCNh8oQBtHoQPifmW7Z/0HFXa2skrrvidCRh8pAerR7lADK7/jkO8P0dZmblyoenyWr0GkmYPKhw4ryTYBiL2EKQlTHFq6tG+E1CYRJCJEYeJxLCJhImIWwiYRLCJhImIWwiYRLCJv8P9sXhC7xE4kIAAAAldEVYdGRhdGU6Y3JlYXRlADIwMTktMDQtMTNUMDg6MTY6MDgrMDI6MDCcYZVaAAAAJXRFWHRkYXRlOm1vZGlmeQAyMDE5LTA0LTEzVDA4OjE2OjA4KzAyOjAw7Twt5gAAAABJRU5ErkJggg==
      mediatype: image/png
  install:
    spec:
      clusterPermissions:
        - rules:
            - apiGroups:
                - rbac.authorization.k8s.io
              resources:
                - clusterrolebindings
              verbs:
                - list
                - create
                - watch
                - update
                - get
                - delete
            - apiGroups:
                - rbac.authorization.k8s.io
              resources:
                - clusterroles
              verbs:
                - list
                - create
                - watch
                - update
                - get
                - delete
            - apiGroups:
                - rbac.authorization.k8s.io
              resources:
                - roles
              verbs:
                - get
                - create
                - delete
            - apiGroups:
                - rbac.authorization.k8s.io
              resources:
                - rolebindings
              verbs:
                - get
                - create
                - update
                - delete
            - apiGroups:
                - org.eclipse.che
              resources:
                - checlusters
                - checlusters/finalizers
              verbs:
                - '*'
            - apiGroups:
                - ""
              resources:
                - namespaces
              verbs:
                - get
                - create
                - update
            - apiGroups:
                - ""
              resources:
                - serviceaccounts
              verbs:
                - get
                - create
                - watch
            - apiGroups:
                - ""
              resources:
                - pods/exec
              verbs:
                - create
            - apiGroups:
                - apps
              resources:
                - secrets
              verbs:
                - list
            - apiGroups:
                - ""
              resources:
                - secrets
              verbs:
                - list
                - get
                - create
                - delete
            - apiGroups:
                - ""
              resources:
                - persistentvolumeclaims
              verbs:
                - create
                - get
                - list
                - watch
            - apiGroups:
                - ""
              resources:
                - pods
              verbs:
                - get
                - list
                - create
                - watch
                - delete
            - apiGroups:
                - apps
              resources:
                - deployments
              verbs:
                - get
                - list
                - create
                - patch
                - watch
                - delete
            - apiGroups:
                - ""
              resources:
                - services
              verbs:
                - list
                - create
                - delete
            - apiGroups:
                - ""
              resources:
                - configmaps
              verbs:
                - get
                - create
                - delete
                - list
            - apiGroups:
                - ""
              resources:
                - events
              verbs:
                - watch
            - apiGroups:
                - apps
              resources:
                - replicasets
              verbs:
                - list
                - get
                - patch
                - delete
            - apiGroups:
                - extensions
              resources:
                - ingresses
              verbs:
                - list
                - create
                - watch
                - get
                - delete
          serviceAccountName: che-operator
        - rules:
            - apiGroups:
                - ""
              resources:
                - namespaces
              verbs:
                - update
                - list
                - create
                - get
          serviceAccountName: che-namespace-editor
      deployments:
        - name: che-operator
          spec:
            replicas: 1
            selector:
              matchLabels:
                app: che-operator
            strategy:
              type: RollingUpdate
            template:
              metadata:
                labels:
                  app: che-operator
                  app.kubernetes.io/component: che-operator
                  app.kubernetes.io/instance: che
                  app.kubernetes.io/managed-by: olm
                  app.kubernetes.io/name: che
              spec:
                containers:
                  - command:
                      - /usr/local/bin/che-operator
                    env:
                      - name: WATCH_NAMESPACE
                        valueFrom:
                          fieldRef:
                            fieldPath: metadata.annotations['olm.targetNamespaces']
                      - name: POD_NAME
                        valueFrom:
                          fieldRef:
                            fieldPath: metadata.name
                      - name: OPERATOR_NAME
                        value: che-operator
                      - name: CHE_VERSION
                        value: nightly
                      - name: RELATED_IMAGE_che_server
                        value: quay.io/eclipse/che-server:nightly
                      - name: RELATED_IMAGE_plugin_registry
                        value: quay.io/eclipse/che-plugin-registry:nightly
                      - name: RELATED_IMAGE_devfile_registry
                        value: quay.io/eclipse/che-devfile-registry:nightly
                      - name: RELATED_IMAGE_che_tls_secrets_creation_job
                        value: quay.io/eclipse/che-tls-secret-creator:alpine-d1ed4ad
                      - name: RELATED_IMAGE_pvc_jobs
                        value: registry.access.redhat.com/ubi8-minimal:8.3-230
                      - name: RELATED_IMAGE_postgres
                        value: quay.io/eclipse/che--centos--postgresql-96-centos7:9.6-b681d78125361519180a6ac05242c296f8906c11eab7e207b5ca9a89b6344392
                      - name: RELATED_IMAGE_keycloak
                        value: quay.io/eclipse/che-keycloak:nightly
                      - name: RELATED_IMAGE_che_workspace_plugin_broker_metadata
                        value: quay.io/eclipse/che-plugin-metadata-broker:v3.4.0
                      - name: RELATED_IMAGE_che_workspace_plugin_broker_artifacts
                        value: quay.io/eclipse/che-plugin-artifacts-broker:v3.4.0
                      - name: RELATED_IMAGE_che_server_secure_exposer_jwt_proxy_image
                        value: quay.io/eclipse/che-jwtproxy:0.10.0
                      - name: RELATED_IMAGE_single_host_gateway
                        value: docker.io/traefik:v2.2.8
                      - name: RELATED_IMAGE_single_host_gateway_config_sidecar
                        value: quay.io/che-incubator/configbump:0.1.4
                      - name: CHE_FLAVOR
                        value: che
                      - name: CONSOLE_LINK_NAME
                        value: che
                      - name: CONSOLE_LINK_DISPLAY_NAME
                        value: Eclipse Che
                      - name: CONSOLE_LINK_SECTION
                        value: Red Hat Applications
                      - name: CONSOLE_LINK_IMAGE
                        value: /dashboard/assets/branding/loader.svg
                      - name: CHE_IDENTITY_SECRET
                        value: che-identity-secret
                      - name: CHE_IDENTITY_POSTGRES_SECRET
                        value: che-identity-postgres-secret
                      - name: CHE_POSTGRES_SECRET
                        value: che-postgres-secret
                      - name: CHE_SERVER_TRUST_STORE_CONFIGMAP_NAME
                        value: ca-certs
                    image: quay.io/eclipse/che-operator:nightly
                    imagePullPolicy: Always
                    livenessProbe:
                      failureThreshold: 10
                      httpGet:
                        path: /healthz
                        port: 6789
                      initialDelaySeconds: 15
                      periodSeconds: 10
                      successThreshold: 1
                      timeoutSeconds: 5
                    name: che-operator
                    ports:
                      - containerPort: 60000
                        name: metrics
                    readinessProbe:
                      exec:
                        command:
                          - stat
                          - /tmp/operator-sdk-ready
                      failureThreshold: 10
                      initialDelaySeconds: 5
                      periodSeconds: 10
                      successThreshold: 1
                      timeoutSeconds: 5
                    resources:
                      limits:
                        cpu: 500m
                        memory: 256Mi
                      requests:
                        cpu: 100m
                        memory: 64Mi
                    securityContext:
                      capabilities:
                        drop:
                          - ALL
                restartPolicy: Always
                serviceAccountName: che-operator
                terminationGracePeriodSeconds: 20
      permissions:
        - rules:
            - apiGroups:
                - extensions
              resources:
                - ingresses
              verbs:
                - '*'
            - apiGroups:
                - batch
              resources:
                - jobs
              verbs:
                - '*'
            - apiGroups:
                - rbac.authorization.k8s.io
              resources:
                - roles
                - rolebindings
              verbs:
                - '*'
            - apiGroups:
                - rbac.authorization.k8s.io
              resources:
                - clusterroles
                - clusterrolebindings
              verbs:
                - '*'
            - apiGroups:
                - ""
              resources:
                - pods
                - services
                - serviceaccounts
                - endpoints
                - persistentvolumeclaims
                - events
                - configmaps
                - secrets
                - pods/exec
                - pods/log
              verbs:
                - '*'
            - apiGroups:
                - ""
              resources:
                - namespaces
              verbs:
                - get
            - apiGroups:
                - apps
              resources:
                - deployments
              verbs:
                - '*'
            - apiGroups:
                - monitoring.coreos.com
              resources:
                - servicemonitors
              verbs:
                - get
                - create
            - apiGroups:
                - org.eclipse.che
              resources:
                - checlusters
                - checlusters/status
                - checlusters/finalizers
              verbs:
                - '*'
            - apiGroups:
                - metrics.k8s.io
              resources:
                - pods
                - nodes
              verbs:
                - get
                - list
                - watch
            - apiGroups:
                - che.eclipse.org
              resources:
                - kubernetesimagepullers
              verbs:
                - '*'
            - apiGroups:
                - operators.coreos.com
              resources:
                - subscriptions
                - clusterserviceversions
                - operatorgroups
              verbs:
                - '*'
            - apiGroups:
                - packages.operators.coreos.com
              resources:
                - packagemanifests
              verbs:
                - get
                - list
          serviceAccountName: che-operator
    strategy: deployment
  installModes:
    - supported: true
      type: OwnNamespace
    - supported: true
      type: SingleNamespace
    - supported: true
      type: MultiNamespace
    - supported: false
      type: AllNamespaces
  keywords:
    - eclipse che
    - workspaces
    - devtools
    - developer
    - ide
    - java
  links:
    - name: Product Page
      url: http://www.eclipse.org/che
    - name: Documentation
      url: https://www.eclipse.org/che/docs
    - name: Operator GitHub Repo
      url: https://github.com/eclipse/che-operator
  maintainers:
    - email: dfestal@redhat.com
      name: David Festal
  maturity: stable
  provider:
    name: Eclipse Foundation
<<<<<<< HEAD
  version: 7.27.0-94.nightly
=======
  version: 7.27.0-98.nightly
>>>>>>> c2f4c75f
<|MERGE_RESOLUTION|>--- conflicted
+++ resolved
@@ -85,21 +85,13 @@
     categories: Developer Tools
     certified: "false"
     containerImage: quay.io/eclipse/che-operator:nightly
-<<<<<<< HEAD
-    createdAt: "2021-02-11T17:21:01Z"
-=======
     createdAt: "2021-02-12T09:38:09Z"
->>>>>>> c2f4c75f
     description: A Kube-native development solution that delivers portable and collaborative
       developer workspaces.
     operatorframework.io/suggested-namespace: eclipse-che
     repository: https://github.com/eclipse/che-operator
     support: Eclipse Foundation
-<<<<<<< HEAD
-  name: eclipse-che-preview-kubernetes.v7.27.0-94.nightly
-=======
   name: eclipse-che-preview-kubernetes.v7.27.0-98.nightly
->>>>>>> c2f4c75f
   namespace: placeholder
 spec:
   apiservicedefinitions: {}
@@ -693,8 +685,4 @@
   maturity: stable
   provider:
     name: Eclipse Foundation
-<<<<<<< HEAD
-  version: 7.27.0-94.nightly
-=======
-  version: 7.27.0-98.nightly
->>>>>>> c2f4c75f
+  version: 7.27.0-98.nightly