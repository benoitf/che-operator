apiVersion: operators.coreos.com/v1alpha1
kind: ClusterServiceVersion
metadata:
  annotations:
    alm-examples: |-
      [
        {
          "apiVersion": "org.eclipse.che/v1",
          "kind": "CheCluster",
          "metadata": {
            "name": "eclipse-che"
          },
          "spec": {
            "auth": {
              "externalIdentityProvider": false,
              "identityProviderAdminUserName": "",
              "identityProviderClientId": "",
              "identityProviderImage": "",
              "identityProviderPassword": "",
              "identityProviderRealm": "",
              "identityProviderURL": "",
              "oAuthClientName": "",
              "oAuthSecret": "",
              "openShiftoAuth": true
            },
            "database": {
              "chePostgresDb": "",
              "chePostgresHostName": "",
              "chePostgresPassword": "",
              "chePostgresPort": "",
              "chePostgresUser": "",
              "externalDb": false,
              "postgresImage": ""
            },
            "metrics": {
              "enable": true
            },
            "server": {
              "allowUserDefinedWorkspaceNamespaces": false,
              "cheClusterRoles": "",
              "cheFlavor": "",
              "cheImage": "",
              "cheImageTag": "",
              "cheWorkspaceClusterRole": "",
              "devfileRegistryImage": "",
              "gitSelfSignedCert": false,
              "nonProxyHosts": "",
              "pluginRegistryImage": "",
              "proxyPassword": "",
              "proxyPort": "",
              "proxyURL": "",
              "proxyUser": "",
              "serverExposureStrategy": "",
              "serverMemoryLimit": "",
              "serverMemoryRequest": "",
              "serverTrustStoreConfigMapName": "",
              "singleHostGatewayConfigMapLabels": {},
              "singleHostGatewayConfigSidecarImage": "",
              "singleHostGatewayImage": "",
              "tlsSupport": true,
              "useInternalClusterSVCNames": true,
              "workspaceNamespaceDefault": ""
            },
            "storage": {
              "postgresPVCStorageClassName": "",
              "preCreateSubPaths": true,
              "pvcClaimSize": "1Gi",
              "pvcJobsImage": "",
              "pvcStrategy": "common",
              "workspacePVCStorageClassName": ""
            }
          }
        }
      ]
    capabilities: Seamless Upgrades
    categories: Developer Tools, OpenShift Optional
    certified: "false"
    containerImage: quay.io/eclipse/che-operator:nightly
    createdAt: "2020-12-08T17:07:23Z"
    description: A Kube-native development solution that delivers portable and collaborative
      developer workspaces in OpenShift.
    operatorframework.io/suggested-namespace: eclipse-che
    repository: https://github.com/eclipse/che-operator
    support: Eclipse Foundation
  name: eclipse-che-preview-openshift.v7.23.0-46.nightly
  namespace: placeholder
spec:
  apiservicedefinitions: {}
  customresourcedefinitions:
    owned:
      - description: The `CheCluster` custom resource allows defining and managing
          a Che server installation
        displayName: Eclipse Che Cluster
        kind: CheCluster
        name: checlusters.org.eclipse.che
        specDescriptors:
          - description: Deprecated. Instructs the operator to deploy Che in TLS mode.
              This is enabled by default. Disabling TLS may cause malfunction of some
              Che components.
            displayName: Tls support
            path: server.tlsSupport
            x-descriptors:
              - urn:alm:descriptor:com.tectonic.ui:booleanSwitch
        statusDescriptors:
          - description: Status of a Che installation. Can be `Available`, `Unavailable`,
              or `Available, Rolling Update in Progress`
            displayName: Status
            path: cheClusterRunning
            x-descriptors:
              - urn:alm:descriptor:io.kubernetes.phase
          - description: Public URL to the Che server
            displayName: Eclipse Che URL
            path: cheURL
            x-descriptors:
              - urn:alm:descriptor:org.w3:link
          - description: Current installed Che version
            displayName: 'displayName: Eclipse Che version'
            path: cheVersion
            x-descriptors:
              - urn:alm:descriptor:org.w3:link
          - description: A URL that can point to some URL where to find help related
              to the current Operator status.
            displayName: Help link
            path: helpLink
            x-descriptors:
              - urn:alm:descriptor:org.w3:link
          - description: Public URL to the Identity Provider server (Keycloak / RH
              SSO).
            displayName: Keycloak Admin Console URL
            path: keycloakURL
            x-descriptors:
              - urn:alm:descriptor:org.w3:link
          - description: A human readable message indicating details about why the
              pod is in this condition.
            displayName: Message
            path: message
            x-descriptors:
              - urn:alm:descriptor:text
          - description: A brief CamelCase message indicating details about why the
              pod is in this state.
            displayName: Reason
            path: reason
            x-descriptors:
              - urn:alm:descriptor:io.kubernetes.phase:reason
              - urn:alm:descriptor:text
        version: v1
  description: |
    A collaborative Kubernetes-native development solution that delivers OpenShift workspaces and in-browser IDE for rapid cloud application development.
    This operator installs PostgreSQL, Keycloak, and the Eclipse Che server, as well as configures all three services.

    ## How to Install

    Press the **Install** button, choose the upgrade strategy, and wait for the **Installed** Operator status.

    When the operator is installed, create a new CR of Kind CheCluster (click the **Create New** button).
    The CR spec contains all defaults (see below).

    You can start using Eclipse Che when the CR status is set to **Available**, and you see a URL to Eclipse Che.

    ## Defaults

    By default, the operator deploys Eclipse Che with:

    * Bundled PostgreSQL and Keycloak

    * Per-Workspace PVC strategy

    * Auto-generated passwords

    * TLS mode (secure routes)

    * Regular login extended with OpenShift OAuth authentication

    ## Installation Options

    Eclipse Che operator installation options include:

    * Connection to external database and Keycloak

    * Configuration of default passwords and object names

    * PVC strategy (once shared PVC for all workspaces, PVC per workspace, or PVC per volume)

    * Authentication options

    ### External Database and Keycloak

    To instruct the operator to skip deploying PostgreSQL and Keycloak and connect to an existing DB and Keycloak instead:

    * set respective fields to `true` in a custom resource spec

    * provide the operator with connection and authentication details:



      `externalDb: true`


      `chePostgresHostname: 'yourPostgresHost'`


      `chePostgresPort: '5432'`


      `chePostgresUser: 'myuser'`


      `chePostgresPassword: 'mypass'`


      `chePostgresDb: 'mydb'`


      `externalIdentityProvider: true`


      `identityProviderURL: 'https://my-keycloak.com'`


      `identityProviderRealm: 'myrealm'`


      `identityProviderClientId: 'myClient'`


    #### Self-signed Certificates

    Eclipse Che uses self-signed certificates by default.

    You can also manually create a secret:



    ```
    oc create secret generic self-signed-certificate  --from-file=/path/to/certificate/ca.crt -n=$codeReadyNamespace
    ```
  displayName: Eclipse Che
  icon:
    - base64data: iVBORw0KGgoAAAANSUhEUgAAANMAAAD0CAYAAAABrhNXAAAABGdBTUEAALGPC/xhBQAAACBjSFJNAAB6JgAAgIQAAPoAAACA6AAAdTAAAOpgAAA6mAAAF3CculE8AAAABmJLR0QA/wD/AP+gvaeTAAAaNklEQVR42u3de3QU9dkH8O/zm91EQK0U77dqVdTW++1V20KigUSQahLjsSSbtp4eeqqVLHILCcoiyQZEIbF61B6PVQJ6XiOkr6TlYiABr603wHotar1bBUWUYDY787x/JIGoSchmZ+c3M/t8/iS7M8+M5+vs7szz/IiZIYRIntJdgBB+IWESwiYSJiFsImESwiYSJiFsImESwiaBvv5ARLprEwB4ddaJTBQF8w/JsKbQmI0v665JAL3dUqK+7jNJmPTiNWOHWYhNB1AOILPrn+MA369MazaNe+Iz3TWmMwmTB3AEyrwwu4SIbwVwWB+v+hxEt6gg7qLs1rjumtORhMnlePUlF5hk1RFw4QDf8rrFmBLMa12tu/Z0I2FyKV53yVGWyTVgLgGQ8IknoImMQBnlNL+t+1jShYTJZXjlhKFW8KsbQJgNYP8ktxYDcI8yh95E41bt1H1sfidhcpH4mtETCHQHgONs3vTHAEXUMy33UQSW7uP0KwmTC/DqS84xyaol4Bcp3tULiqiMxrY8pfuY/UjCpBG3ZB1sxfgmgK4HYDi1WwI9SnGaTuPXv6v7HPiJhEkDfv7coPX5AdeB+RaADtRURRtAC9UB7Qvo4md26z4nfiBhcljH6qwcRbgDwKm6a+nyATNVGrkt9USQrtAkSJgcwquyT2ZlLWLQON219FofsMEghGls6ybdtXiVhCnFuOnnw62gEQHoOvTz3KM7sAVSy5RS0yln3X91V+M1EqYU4ZasgBWjawGuAnCI7noStAOM+coaUkvjVrXrLsYrJEwp0LHmkksUrFoAp+uuJSnMbzLR1EBua5PuUrxAwmSj7tYIBhfprsVOBDQTU5jyWl7RXYubSZhs0KM1YiaA/XTXkyIdAN+tMmgOZbfu0F2MG0mYksAMMtdkh4h4AYDDddfj0FF3tnrsOOROurrB1F2Nm0iYBolXjT7fVFRHwEW6a9FkkyIK09iWDboLcQsJU4KSbY3wGwKaCNZkyt34ju5adJMwDRA/fdEQa2fmZBAqARygux536Wr1+CY+m6546ivd1Wg7CxKmfUtha4TP8EeAmpuurR4Spn7w46PONi2qJdAo3bV4CROeM1iFKXf907prcfS4JUzfx82XjrDM+M0Ot0b4TWerB8yplLvxfd3FOHLAEqYeJ2NPawTmAviB7np8YheA21QG5lN26ze6i0klCVOXjtVZOUpxHZh+orsWn3qfmWYH8lqW6C4kVdI+TLwq+2Q2+HZmjNddSzogoIUsI0yXrduiuxa7pW2YuOnnw62MwEwwTwEoQ3c96aWr1SMen+qnKbRpF6a901GthQAdqrueNPcFGAvUzkMW09UNMd3FJCutwtSxenS2ItQCdIbuWsS3vMFENwbGtvxddyHJSIsw8ZpRx1hkVIM5pLsW0TcCmsk0ymjculd11zIYvg5TmrRG+E1nq4cK3kxjmr/UXUwifBkmZpD5+OiriHEbQMfqrkcMynYQ5nmp1cN3YepsjUAtgS7WXYuwA7+oGGHK2/CE7kr2WalfwsRrxxxpcWwOgN8BJEuJ+gwBTWThBrqs9T+6a+mL58PEjxRlWAd99gcw5kFaI3yO20D0JxVEFWW3fq27mu9V5+UwdbVG1AE4XnctwlEfMlOF26bQejJMvDbrLJNRS8Bo3bUIfRj8T0NRGY1pfVZ3LYDHwsSrc39o0TdzpDVC7OWeKbSeCFOP1ogIgIO0FCHcrrPVwxxSo2sKrevD1LVqRC2Anzq+c+FFW5m4IjB2Q4PTO3ZtmLj50pFsmrczcLnTJ0V4HzHWESFMua3/cmqfrgsTt2QdZHWgHIwwgEynToTwpTjA96sMqqTs1m2p3plrwiStESJ1uqbQBnEXZbfGU7YXN4SpY1VWllKoBXBmqg5UCACvW4wpwbzW1anYuNYw8d+zjrYCFJXpqMJJBDSRESijnOa37dyuljDxyglDrYyvZkBaI4Q2XVNozaE30bhVO23ZopNhktYI4UIfAxSxYwqtY2HitVnndT0C9DOHT5YQA/GCIiqjsS1PDXYDKQ8Tr/7FERapCKQ1Qrhf5xTaOE2n8evfTfjNqQrT3tYIvgWgA3WfJSEGjtsAWpjoFNqUhKmzNQK1AP1Y92kRIgkfMFPlQFs9bA0TPz7qVLbUIgbydJ8FIezChFbDojDltWzu93V2hElaI4T/dbV6cHAa5a79tNdXJBMmbskKWDG6FszVIBys+3CFcMAOMOYra0jtd1s9Bh2mjrXZlyrmWgCn6T46IRzH/CYTTQ3ktjbt/acEw8RrR53EbFQzuEj38QihGwHNxBSmvJZXEgqT9Xj2bWC+QVaNEKInjoFQpca0zvvuXwJ9vwdT5XlUIXpiC6T+Vyn1597+Gkh0c0KkIwb+YUCV0diWfwBAbx/oJExC9G/AN3MlTEL0qudE2ZYBTZSVMAnxHQQ0Udz4Y6IPwEqYhNiDX1SdU2OfHMy7pU1CCMY2EMLqy0MvGGyQALkyifTWuXKhNfQmyku+nV3CJNISAc2krMk0ZuNrdm1TwiTSzRtMdKORgtXeJUwiXXwBwtzO4ZQtKRlOKWESftc5Ntm0ZtO4Jz5L5Y4kTMK3CLyerMAUumzdFif2J2HyBu58GkwmPg3QW8w01chr/T8ndyr/cVyPX1QKoxTUBcwY9D2QNLELwFyVgdMCeS2OBgmQK5N7MbZBoUrtOPROurrBBABmjDIfH30VgRaC8SPdJboIg2ip6uAZNL71E11F9N0cuDbbNStbp5nOG4n9zMXuMb99BoAhugvWiQnPGSaX0WUbnnF0vwl12kqYHEdAE5kqTOPWvzWQ16f5yiIfMlPFQOfc2U3C5F5vMHhKIHfDqsG8mddmj7Y6B96cpftAHLAbhDvU7o5quuKpr3QVIWFynx43EpNb5W7vaox8K4DDdB9YKhDQRLAmU+7Gd3TXImFyj5TdSOSWrP2tGKYBKIdf1glmvKRIhSl3/UbdpewpScKkH4HXk+Iwjdn4cir345MxbdtBmKd2HLLnF023kDDptZWJKwJjNzQ4udOO1Vk5ilAL4Ke6T0AiZQN8t1LBm2lM85e6i+mNhEmPXQBuS3TJEjvx8+cGre0H/tYLo617DnrUXUt/JEzOcsWNxG8V5OZFF3oZQexmEiaHMPifhoWw0zcSB1zf46NOZVMtZkKu7lrQPRx/5yGL6eqGmO5iBkrClHpabyQmqnOhOqoDcLzze9/3si1u1ltu5EFXe+wGYYHKwCmBvJYlXggSAARyN6xUXx5yCghhAI7dAGVCq2J1jjG2pdSLQeqLXJmSREATWbiBLmv9j+5aksFrxxxpcWwOUru49/vMNNsrV+7+yMc8OzFeUuAyytvwhO5SbD2stVnnmcx1BLrYxq0OahFmN5Mw2cO1NxLtwgwyHx99FTFuA+jYZDZFoEdJGdNoTPN7uo/LThKm5Lj+RqLdeM3YYRZi0wHMBLBfQu8FnjeIwjS25Sndx5GScyNhGhwCmsk0ymjculd116IDrxl1jEVGNZhDA3j5xwBF1DMt91EElu7aU3ZOJEwJe4OJbgykYMaaF3WsHp3d+WgSnfH9v3IMwD39NTX6iYRp4L4AY4HXbiQ6YW+rh7UQoEOBrl80jUAZ5TS/rbs+x86DhGmf4gD/WRmBmyln3XbdxbhZ56NJ7dMtqMeDuevX667H8eOXMPWNgBayjLBTM9aEt/WWG5lO1H0jMa9lie5ChLelc5h6tEa0+OJGotArHcPUeSMR5lTK3fi+7mKEf6RVmJjwnMEqTLnrn9Zdi/CfNHlqnD8C6PfG060XSpBEqvj9ytQ1Yy2udcaaSA++DdOeGWtj9c9YE/4RiUTUlreCpQAe+O7f/BimTQqqzE0z1oQ/FBTXnL9lK2oBvhg+D5PvWyOEHr+8ZsGRgUB8DsC/Qz+/M/ghTGnXGiGcUVS0aEg8s30ywawE6IB9vd7TYdo7Y63V1TPWhPcUhqommPxNHSUwbMabYeqasWZ4ZMaa8I4rJ1afpRTqmGlUou/1Wpg6Z6xZQ2tp3Kp23cUI/ygqivzQysiYw4RBD+j0SJh6zFjL889oKKHfpEn3Bre3bbvOBEUAHJTMtlwfJia0GpYKU27LZt21CH8pLK3J2bZrey2IbFnUwM1hep+ZZgdypTVC2Cu/NDpSMW5niy+3c/FSF4ap54w1aY0Q9rnyN5GDjHiwnC2EOQULwbkpTF0z1gK+m7Em9IpEImrz1mAJxelWTuESpa4Ik99nrAl98kPR0Vu2oo6AM1O9L81h4o8ANdfw+Yw14byC4gVHA2YUjBLAzm9GfdMSprhF2PThwZvf3Tli/NU33vOhjhqEP02YFBkabAvOAMwZAIY4uW/Hw/TCB4fgL8+fgv9+NeRMAM8Vhmoip5/Qfl8kEpErk0gCU35o/lXUxgsB/EhHBY6N+vrgy/3xwPMnY/NHI3r78/NghFcsq5DvTCJhV06sOVcprgPwM6f2ubx+1vc+Oqb8yvR1ewANL5+I1a8fA4v7/Oh6HghPFJZEH1VKTWtYUi6/5ol9KiipPgJAZF+tEU5J2ZXJtAgtbx2FhzediJ3fZCTy1jaAFx4Y6Jj/wAMRuc8kvqeoKJJhZQb/YIFuIeBAHTX0dmVKSZpf/mQEZvztItz77E8SDRIADAVozs54xr/zS6pLAXbklxjhDYWhqglmZsZrDKrVFaS+2Hpl+njnUDy86UQ88+7hthXIQCugwo1Ly+XZvDRW+KvoKWxgMYA83bUAKfzO9E2HgZWvHYfGl49Hh2XvxY6ALMB6saA4uoxVcFpj/XR5ajyN9GiNuA7a74v2L6krEwN44p0jUf/CSOzYnfDHucHYwaD53wwfVrvqT5Oln8nHsrIigRHHZF7LbFUDdLDuer7L1u9M/972A1Su+h/86cnTnAoSABxE4PlDvvh6S35x9HKndiqcdVVx9aUjjs54kZnvdWOQ+pLwZXN72354+KWTsPGdw8H6fhsYSYSVBcXRZgqo8PIHy2UGhA8UldScaIGjFlCku5bBGHCY2k2Fx145Hn995TjE4oPq6rUfIYdN66XC4ujdZjA2568PRHboLkkkLhRaOGwXx6ab4HKkoDXCKfv8zsRMePa9w1D/wkh8tiuhBbcdPhJ8Tsy3qPaT7mxouFrm5nkCU35JNESgBQDs+wnYAb19Z+o3TG9tPxAPPn8yXvt0uO7aE8CvEWHK8vrKNborEX27cmLVBUoZdQBfqLuWwUjop/G7nj4NG946AuzM0+s2olOZsbowFG1SMCc31N8ks8ZdpKi06ijTVDUglPjthnyfYWp960jdtSWFGZebMMYWFkfv6cg0Zj92/0xZBUOj7umopsWzQdhfdz2poP3hwBTLYMLkQMx8vTBUMykSifj9eF2pMFQ1wcz45lUCzwf8GSTA/2HqdiQz37tla8azV5VUXay7mHRRUFJ9Tn5JdCOzegyE43TXk2qufjwjBc63oJ6UVo/Uyi+NjlAmbmbgehrkdFQvSrcwAQAxUGRa1riCkurbpNXDPt3TUdnCXCb8QHc9TkuXj3m9GQbQnJ1mxpudrR4iGYWlNTmftW3fxKBaIP2CBKTnlenbGMcQ6MGCUPQ3RBxevqRyi+6SvKSoZN7JJoxFbPE4X/3OPQgSpm6MbGZ6SVo9Bmb8xJrh+ylrpgmaAsCxJ53dTML0bQqEkOKOy/NLahYE2tsXNzREYrqLcpM901HBCxl0qO563CSdvzP1iYHhBJ5vZma8XFBSPV53PW5RMLE6e8vWjJcI9CAACdJ3yJWpfyMBaioojjYbQFnDsopXdRekwxXXVB1jGKoahJDuWtxMwjQQhBwT2FRYHL1bxdTNDQ3labEQdXdrBEAzAbi4ZcAd5GPewAWZMNnMtN4qLKkuKyp6xMc3I5nyQzVFu7jjVYDmQII0IBKmxI1gUK2ZufW5gonzE15E2O0KimvOLyiZ/yQxPwLgWN31eIl8zBu8s6GsDX5p9fjlNQuODATic9wyHdWLJExJ6mr1uLSwpPqOjoxAtddaPbqnozLMeQAdoLseL5P/A9ljCINmBmLma16aQts1HfX1rkeAJEhJkiuTvY4i0IMFJTV/ZBUta1xS8YzugnqTH1pwKlnmYmbk6q7FTyRMqXE+WXiqoDi61AgGZjQ8MOMT3QUBPaajsnk9KH1aI5wiYUodAiFkxuMFuls9Jk26N7h99+e/NdmqBuCZoY5eI9+ZUm9Y16oeL+eHahwfrlhYWpOzbdf2l7w2HdWL5MrknBOJ+ZGCkuh6Ujwl1a0ehRPnnQTDWMQWX+65AVMeJWFy3iVs0QsFJdX3G0Ga3fCXis/s3PiVv4kcZMSD5QwKg707HdWLJEx6BACaZHWgyK5Wjz2tEXG6lYHDdB9gOpLvTBp1t3rEMzO3FIai4wa7nfxQdPTLWzNe6GqNkCBpIlcmFyDwycz4W0FxtJmVMbmxfuZrA3lfQfGCowEzCkYJQ74Z6SZhchNCDrG5ubA4encbYjetWhbZ2dvLJkyKDA22BWcA5gwAQ3SXLTrJxzz3CTJh8hAK9tLq0dkaEWzL6G6NkCC5SJ+rYBSGahJeIFqkxIsKCMctalOK6wD8THdBIoULRIuUOscCNijFDPkk4WoSJm8gyA8Mrif/pxPCJhImIWwiYRLCJhImIWwiYRLCJhImIWwiYRLCJhImIWwiYRLCJhImIWwiYRLCJhImIWzSd5iIbgcgS1AK8W2xrmx8T59hWlE/axpZ5mkENOiuXghXYDSToc5ZUT9rWm9/7rM5kGjvE/9XFVdfahHVAjhN9/EIocGbAN+4Ymnl37r/obfcDChMAJCVFQmMOCbzWmarWiaDijSxg0HzexvFllSYuu0Z/k64DtJcKPzJAmMZq+C0xvrpn/b2AlvC1K3wV9FT2MBiAHm6j1wIuzDQCqhw49Lyzf2+zs4wdSsMVU1gVrUAfqz7RAgxaIT3mXl249LKJQN5eW+5Sfo+0/L62SuN9tipBA4zsDPZ7QnhsDaA5x5oxEYONEh9SfrK1FNBSfURACIAySLDwu2YgEeVUtMalpS/l/CbU/ExrzdXTqw5V2a8CRd7HozwimUVTw12A46FqWt3lB+afxUxLwTwIyfPlBB9+JiIIqef0H5fJBKxktmQw2HqtHcuNslcbKFLjBj39De/PVFawtRtz4oNhBLIQEXhECI0waSy5Q/NetvO7WoNU7f8UHQ0MeoAnJmSHQgBAITXmWlK49JZq1Ox+ZT8NJ6oxvqKDWecGDuHwb8G8F+n9y98jvA5gcOfvx87PVVB6nPXTl+ZevrW+quQ9VdFUuIA399hZlaufHjatlTvzBUf83qTXxodqRi3M+Nyx3YqfIOBdSAON9ZX/suxfbo1TN0KS2ty2ORaEH7q+M6FB9G/mVDZWD/L8Z47V3xn6s/yJbOaDx424mwi+j3AKb9UC8/6GuC5u4cPO11HkPriqitTTz1aPa4HYCS9QeEHFhjL4hZPf+zhSq0/Xrn+Y15v8kMLTiXLXAxCru5ahEaEf8KyylYsm/2s7lIAj4apW1erRx2A43XXIhz1IYMrGpdW1APkmnWWXf+dqT9drR6nEDgM4Cvd9YiUayPwAqM9dkpna4R7gtQXz1yZevrlNQuODATic6TVw5+I0GQadMNfH5j1H9219MXTH/N6UxiqOo/ZqAP4Yt21CFu8qIDwo0srntBdyL74Lkxdh9Xd6nEbgGN1VyMGg7cRUKXaT7qzoeFqU3c1A6rYn2HqFAotHLaLY9MBmglgP931iAHpIMbddrZGOMXXYep2xTVVxxiGqgYhpLsW0Q9GMytjcmP9zNd0lzKo8tMhTN0KJlZnQ1EtgDN01yL2YtAbivjG5fUVf9ddS1LH4eWfxhO14qHKljNOjJ3d1erxadIbFEkh4AsGlQfa28/wepD6PEa/Xpl66tHqMQVAhu560owFxjIjA1Mb/lLxme5i7JJWH/N6k18aHUkWLQJ4vO5a0gKhhYjDy5dUbtFdit3SPkzdCktrciyL6wj4ie5afOo9Bt+U7FBHN0ur70z9Wb5kVvMhQ0ec1fVo0pe66/GRXQDPPTAQO9nPQepLWl6ZesovjY5QJm6WVo+kMBhLjWBgRsMDMz7RXYwjBywf8/pWWFpzNltWLUCjdNfiMc+xQlnjkopndBfiJAnTAEirx4B9xOBZbmuNcIqEaYCKihYNiWe2TyZwJYADdNfjMrsJfEdHRqD6sftnpm0rjIQpQUWlVUeZpqqRKbSdiNCkYE5uqL/pHd216CZhGqSC4przAa4D4SLdtWjyEiwVXvFQ+UbdhbiFhCkpTPkl0RCBFgA4XHc1DtlO4Hleao1wioTJBmnS6tFBjLtVTN3c0FAu9+F6IWGy0ZW/nneCYRo1DBTprsVWjGYKqPDyB8tf0V2Km0mYUiA/VHMJMS+G91s93mTG1MZlFU26C/ECeZwoBRrrZ63v0erhxaeidzCofPfw/c+QICVHrkw2Gj+xZvh+yprpkVYPC4xlrILTGuunS79XguRjnkOKSuadbMJYBGCc7lp6w0AroMKNS8s3667FqyRMDissrclhy7oDoFN119LlAwZXpusjQHaS70wOW75kVvPBQw8+0wWtHm1drREneWU6qhfJlckhmlo9mIBH2bKmr3ho9ru6z4GfyMc8FygoqT6HQbUE/CKV+yHCC2yhbMWyiqd0H7MfSZhcpDBUNYEtdQcIx9m86Y+JKHL6Ce33RSIRS/dx+pWEyWUmTIoMDbRl3kDg2QD2T3JzMWLc48XpqF4kYXKpZFs9iNAEk8qWPzTrbd3Hki4kTC535cSqC5Qy6gC+cEBvILzOTFMal85arbv2dCNh8oQBtHoQPifmW7Z/0HFXa2skrrvidCRh8pAerR7lADK7/jkO8P0dZmblyoenyWr0GkmYPKhw4ryTYBiL2EKQlTHFq6tG+E1CYRJCJEYeJxLCJhImIWwiYRLCJhImIWwiYRLCJv8P9sXhC7xE4kIAAAAldEVYdGRhdGU6Y3JlYXRlADIwMTktMDQtMTNUMDg6MTY6MDgrMDI6MDCcYZVaAAAAJXRFWHRkYXRlOm1vZGlmeQAyMDE5LTA0LTEzVDA4OjE2OjA4KzAyOjAw7Twt5gAAAABJRU5ErkJggg==
      mediatype: image/png
  install:
    spec:
      clusterPermissions:
        - rules:
            - apiGroups:
                - oauth.openshift.io
              resources:
                - oauthclients
              verbs:
                - create
                - get
                - delete
                - list
                - patch
                - update
                - watch
            - apiGroups:
                - config.openshift.io
              resources:
                - infrastructures
                - oauths
                - proxies
              verbs:
                - get
                - list
                - watch
            - apiGroups:
                - user.openshift.io
              resources:
                - users
              verbs:
                - list
            - apiGroups:
                - console.openshift.io
              resources:
                - consolelinks
              verbs:
                - get
                - list
                - create
                - update
                - patch
                - delete
            - apiGroups:
                - rbac.authorization.k8s.io
              resources:
                - clusterrolebindings
              verbs:
                - list
                - create
                - watch
                - update
          serviceAccountName: che-operator
        - rules:
            - apiGroups:
                - ""
              resources:
                - namespaces
              verbs:
                - update
                - get
          serviceAccountName: che-namespace-editor
      deployments:
        - name: che-operator
          spec:
            replicas: 1
            selector:
              matchLabels:
                app: che-operator
            strategy: {}
            template:
              metadata:
                labels:
                  app: che-operator
              spec:
                containers:
                  - command:
                      - /usr/local/bin/che-operator
                    env:
                      - name: WATCH_NAMESPACE
                        valueFrom:
                          fieldRef:
                            fieldPath: metadata.annotations['olm.targetNamespaces']
                      - name: POD_NAME
                        valueFrom:
                          fieldRef:
                            fieldPath: metadata.name
                      - name: OPERATOR_NAME
                        value: che-operator
                      - name: CHE_VERSION
                        value: nightly
                      - name: RELATED_IMAGE_che_server
                        value: quay.io/eclipse/che-server:nightly
                      - name: RELATED_IMAGE_plugin_registry
                        value: quay.io/eclipse/che-plugin-registry:nightly
                      - name: RELATED_IMAGE_devfile_registry
                        value: quay.io/eclipse/che-devfile-registry:nightly
                      - name: RELATED_IMAGE_pvc_jobs
                        value: registry.access.redhat.com/ubi8-minimal:8.3-201
                      - name: RELATED_IMAGE_postgres
                        value: quay.io/eclipse/che--centos--postgresql-96-centos7:9.6-b681d78125361519180a6ac05242c296f8906c11eab7e207b5ca9a89b6344392
                      - name: RELATED_IMAGE_keycloak
                        value: quay.io/eclipse/che-keycloak:nightly
                      - name: RELATED_IMAGE_che_workspace_plugin_broker_metadata
                        value: quay.io/eclipse/che-plugin-metadata-broker:v3.4.0
                      - name: RELATED_IMAGE_che_workspace_plugin_broker_artifacts
                        value: quay.io/eclipse/che-plugin-artifacts-broker:v3.4.0
                      - name: RELATED_IMAGE_che_server_secure_exposer_jwt_proxy_image
                        value: quay.io/eclipse/che-jwtproxy:0.10.0
                      - name: RELATED_IMAGE_single_host_gateway
                        value: docker.io/traefik:v2.2.8
                      - name: RELATED_IMAGE_single_host_gateway_config_sidecar
                        value: quay.io/che-incubator/configbump:0.1.4
                      - name: CHE_FLAVOR
                        value: che
                      - name: CONSOLE_LINK_NAME
                        value: che
                      - name: CONSOLE_LINK_DISPLAY_NAME
                        value: Eclipse Che
                      - name: CONSOLE_LINK_SECTION
                        value: Red Hat Applications
                      - name: CONSOLE_LINK_IMAGE
                        value: /dashboard/assets/branding/loader.svg
                      - name: CHE_IDENTITY_SECRET
                        value: che-identity-secret
                      - name: CHE_IDENTITY_POSTGRES_SECRET
                        value: che-identity-postgres-secret
                      - name: CHE_POSTGRES_SECRET
                        value: che-postgres-secret
                      - name: CHE_SERVER_TRUST_STORE_CONFIGMAP_NAME
                        value: ca-certs
                    image: quay.io/eclipse/che-operator:nightly
                    imagePullPolicy: Always
                    name: che-operator
                    ports:
                      - containerPort: 60000
                        name: metrics
                    resources: {}
                restartPolicy: Always
                serviceAccountName: che-operator
                terminationGracePeriodSeconds: 5
      permissions:
        - rules:
            - apiGroups:
                - extensions
              resources:
                - ingresses
              verbs:
                - '*'
            - apiGroups:
                - batch
              resources:
                - jobs
              verbs:
                - '*'
            - apiGroups:
                - route.openshift.io
              resources:
                - routes
                - routes/custom-host
              verbs:
                - '*'
            - apiGroups:
                - rbac.authorization.k8s.io
              resources:
                - roles
                - rolebindings
              verbs:
                - '*'
            - apiGroups:
                - rbac.authorization.k8s.io
              resources:
                - clusterroles
                - clusterrolebindings
              verbs:
                - '*'
            - apiGroups:
                - ""
              resources:
                - pods
                - services
                - serviceaccounts
                - endpoints
                - persistentvolumeclaims
                - events
                - configmaps
                - secrets
                - pods/exec
                - pods/log
              verbs:
                - '*'
            - apiGroups:
                - ""
              resources:
                - namespaces
              verbs:
                - get
            - apiGroups:
                - apps
              resources:
                - deployments
              verbs:
                - '*'
            - apiGroups:
                - monitoring.coreos.com
              resources:
                - servicemonitors
              verbs:
                - get
                - create
            - apiGroups:
                - org.eclipse.che
              resources:
                - '*'
              verbs:
                - '*'
            - apiGroups:
                - metrics.k8s.io
              resources:
                - pods
                - nodes
              verbs:
                - get
                - list
                - watch
            - apiGroups:
                - che.eclipse.org
              resources:
                - kubernetesimagepullers
              verbs:
                - '*'
            - apiGroups:
                - operators.coreos.com
              resources:
                - subscriptions
                - clusterserviceversions
                - operatorgroups
              verbs:
                - '*'
            - apiGroups:
                - packages.operators.coreos.com
              resources:
                - packagemanifests
              verbs:
                - get
                - list
          serviceAccountName: che-operator
    strategy: deployment
  installModes:
    - supported: true
      type: OwnNamespace
    - supported: true
      type: SingleNamespace
    - supported: true
      type: MultiNamespace
    - supported: false
      type: AllNamespaces
  keywords:
    - workspaces
    - devtools
    - developer
    - ide
    - java
  links:
    - name: Product Page
      url: http://www.eclipse.org/che
    - name: Documentation
      url: https://www.eclipse.org/che/docs
    - name: Operator GitHub Repo
      url: https://github.com/eclipse/che-operator
  maintainers:
    - email: dfestal@redhat.com
      name: David Festal
  maturity: stable
  provider:
    name: Eclipse Foundation
<<<<<<< HEAD
  version: 7.23.0-36.nightly
=======
  version: 7.23.0-46.nightly
>>>>>>> f917b982
<|MERGE_RESOLUTION|>--- conflicted
+++ resolved
@@ -514,8 +514,4 @@
   maturity: stable
   provider:
     name: Eclipse Foundation
-<<<<<<< HEAD
-  version: 7.23.0-36.nightly
-=======
-  version: 7.23.0-46.nightly
->>>>>>> f917b982
+  version: 7.23.0-46.nightly