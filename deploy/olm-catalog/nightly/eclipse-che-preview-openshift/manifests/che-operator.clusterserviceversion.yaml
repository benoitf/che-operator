--- conflicted
+++ resolved
@@ -67,17 +67,13 @@
     categories: Developer Tools, OpenShift Optional
     certified: "false"
     containerImage: quay.io/eclipse/che-operator:nightly
-<<<<<<< HEAD
-    createdAt: "2021-04-06T10:18:16Z"
-=======
-    createdAt: "2021-04-06T21:01:21Z"
->>>>>>> 92d317ca
+    createdAt: "2021-04-07T08:02:07Z"
     description: A Kube-native development solution that delivers portable and collaborative
       developer workspaces in OpenShift.
     operatorframework.io/suggested-namespace: eclipse-che
     repository: https://github.com/eclipse-che/che-operator
     support: Eclipse Foundation
-  name: eclipse-che-preview-openshift.v7.29.0-136.nightly
+  name: eclipse-che-preview-openshift.v7.29.0-138.nightly
   namespace: placeholder
 spec:
   apiservicedefinitions: {}
@@ -870,4 +866,4 @@
   maturity: stable
   provider:
     name: Eclipse Foundation
-  version: 7.29.0-136.nightly+  version: 7.29.0-138.nightly