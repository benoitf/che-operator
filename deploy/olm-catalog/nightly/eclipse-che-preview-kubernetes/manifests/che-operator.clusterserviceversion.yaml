apiVersion: operators.coreos.com/v1alpha1
kind: ClusterServiceVersion
metadata:
  annotations:
    alm-examples: |-
      [
        {
          "apiVersion": "org.eclipse.che/v1",
          "kind": "CheCluster",
          "metadata": {
            "name": "eclipse-che"
          },
          "spec": {
            "auth": {
              "externalIdentityProvider": false,
              "identityProviderAdminUserName": "",
              "identityProviderClientId": "",
              "identityProviderPassword": "",
              "identityProviderRealm": "",
              "identityProviderURL": "",
              "initialOpenShiftOAuthUser": true,
              "oAuthClientName": "",
              "oAuthSecret": ""
            },
            "database": {
              "chePostgresDb": "",
              "chePostgresHostName": "",
              "chePostgresPassword": "",
              "chePostgresPort": "",
              "chePostgresUser": "",
              "externalDb": false
            },
            "devWorkspace": {
              "enable": false
            },
            "k8s": {
              "ingressClass": "",
              "ingressDomain": "",
              "ingressStrategy": "",
              "securityContextFsGroup": "",
              "securityContextRunAsUser": "",
              "singleHostExposureType": "",
              "tlsSecretName": "che-tls"
            },
            "metrics": {
              "enable": true
            },
            "server": {
              "allowUserDefinedWorkspaceNamespaces": false,
              "cheClusterRoles": "",
              "cheFlavor": "",
              "cheWorkspaceClusterRole": "",
              "gitSelfSignedCert": false,
              "nonProxyHosts": "",
              "proxyPassword": "",
              "proxyPort": "",
              "proxyURL": "",
              "proxyUser": "",
              "serverExposureStrategy": "",
              "serverTrustStoreConfigMapName": "",
              "tlsSupport": true,
              "useInternalClusterSVCNames": true,
              "workspaceNamespaceDefault": "<username>-che"
            },
            "storage": {
              "postgresPVCStorageClassName": "",
              "preCreateSubPaths": true,
              "pvcClaimSize": "10Gi",
              "pvcStrategy": "common",
              "workspacePVCStorageClassName": ""
            }
          }
        }
      ]
    capabilities: Seamless Upgrades
    categories: Developer Tools
    certified: "false"
    containerImage: quay.io/eclipse/che-operator:nightly
<<<<<<< HEAD
    createdAt: "2021-03-31T09:28:21Z"
=======
    createdAt: "2021-04-01T10:45:36Z"
>>>>>>> 4b87fd32
    description: A Kube-native development solution that delivers portable and collaborative
      developer workspaces.
    operatorframework.io/suggested-namespace: eclipse-che
    repository: https://github.com/eclipse-che/che-operator
    support: Eclipse Foundation
  name: eclipse-che-preview-kubernetes.v7.29.0-132.nightly
  namespace: placeholder
spec:
  apiservicedefinitions: {}
  customresourcedefinitions:
    owned:
      - description: The `CheCluster` custom resource allows defining and managing
          a Che server installation
        displayName: Eclipse Che Cluster
        kind: CheCluster
        name: checlusters.org.eclipse.che
        statusDescriptors:
          - description: Status of a Che installation. Can be `Available`, `Unavailable`,
              or `Available, Rolling Update in Progress`.
            displayName: Status
            path: cheClusterRunning
            x-descriptors:
              - urn:alm:descriptor:io.kubernetes.phase
          - description: Public URL to the Che server.
            displayName: Eclipse Che URL
            path: cheURL
            x-descriptors:
              - urn:alm:descriptor:org.w3:link
          - description: Current installed Che version.
            displayName: 'displayName: Eclipse Che version'
            path: cheVersion
            x-descriptors:
              - urn:alm:descriptor:org.w3:link
          - description: Public URL to the devfile registry.
            displayName: Devfile registry URL
            path: devfileRegistryURL
            x-descriptors:
              - urn:alm:descriptor:org.w3:link
          - description: A URL that points to some URL where to find help related
              to the current Operator status.
            displayName: Help link
            path: helpLink
            x-descriptors:
              - urn:alm:descriptor:org.w3:link
          - description: Public URL to the Identity Provider server, Keycloak or RH-SSO,.
            displayName: Keycloak Admin Console URL
            path: keycloakURL
            x-descriptors:
              - urn:alm:descriptor:org.w3:link
          - description: A human readable message indicating details about why the
              Pod is in this condition.
            displayName: Message
            path: message
            x-descriptors:
              - urn:alm:descriptor:text
          - description: OpenShift OAuth secret that contains user credentials for
              HTPasswd identity provider.
            displayName: OpenShift OAuth secret that contains user credentials for
              HTPasswd identity provider.
            path: openShiftOAuthUserCredentialsSecret
            x-descriptors:
              - urn:alm:descriptor:text
          - description: Public URL to the plugin registry.
            displayName: Plugin registry URL
            path: pluginRegistryURL
            x-descriptors:
              - urn:alm:descriptor:org.w3:link
          - description: A brief CamelCase message indicating details about why the
              Pod is in this state.
            displayName: Reason
            path: reason
            x-descriptors:
              - urn:alm:descriptor:io.kubernetes.phase:reason
              - urn:alm:descriptor:text
        version: v1
  description: |
    A collaborative Kubernetes-native development solution that delivers Kubernetes workspaces and in-browser IDE for rapid cloud application development.
    This operator installs PostgreSQL, Keycloak, Registries and the Eclipse Che server, as well as configures all these services.
    ## Prerequisites
    - Operator Lifecycle Manager (OLM) needs to be installed.
    - Kubernetes Platform. For OpenShift, the installation is directly made from OperatorHub UI in the admin console.

    OLM installation can be checked by running the command:
    ```
    $ kubectl get pods --all-namespaces | grep olm
    olm             catalog-operator-7b8cd7f8bf-2v7zj                       1/1     Running   0          10m
    olm             olm-operator-5c5c798cd5-s6ll5                           1/1     Running   0          10m
    olm             olm-operators-fm5wc                                     1/1     Running   0          10m
    olm             operatorhubio-catalog-d78km                             1/1     Running   0          10m
    olm             packageserver-5c5f64947b-trghp                          1/1     Running   0          9m56s
    olm             packageserver-5c5f64947b-zqvxg                          1/1     Running   0          9m56s
    ```

    ## How to Install
    Install `Eclipse Che Operator` by following instructions in top right button `Install`.

    A new pod che-operator is created in `my-eclipse-che` namespace

    ```
    $ kubectl get pods --all-namespaces | grep my-eclipse-che
    my-eclipse-che   che-operator-554c564476-fl98z                           1/1     Running   0          13s
    ```

    The operator is now providing new Custom Resources Definitions: `checluster.org.eclipse.che`

    Create a new Eclipse Che instance by creating a new CheCluster resource:

    On the bottom of this page, there is a section `Custom Resource Definitions` with `Eclipse Che Cluster` name.

    Click on `View YAML Example` *Link* and copy the content to a new file named `my-eclipse-che.yaml`
    **Important!** Make sure you provide **K8s.ingressDomain** which is a global ingress domain of your k8s cluster, for example, `gcp.my-ide.cloud`
    Create the new CheCluster by creating the resource in the `my-eclipse-che` namespace :
    ```
    $ kubectl create -f my-eclipse-che.yaml -n my-eclipse-che
    ```
    ***important:*** The operator is only tracking resources in its own namespace. If CheCluster is not created in this namespace it's ignored.
    The operator will now create pods for Eclipse Che. The deployment status can be tracked by looking at the Operator logs by using the command:
    ```
    $ kubectl logs -n my-eclipse-che che-operator-554c564476-fl98z
    ```
    ***important:*** pod name is different on each installation

    When all Eclipse Che containers are running, the Eclipse Che URL is printed


    Eclipse Che URL can be tracked by searching for available trace:
    ```
    $ kubectl logs -f -n my-eclipse-che che-operator-7b6b4bcb9c-m4m2m | grep "Eclipse Che is now available"
    time="2019-08-01T13:31:05Z" level=info msg="Eclipse Che is now available at: http://che-my-eclipse-che.gcp.my-ide.cloud"
    ```
    When Eclipse Che is ready, the Eclipse Che URL is displayed in CheCluster resource in `status` section
    ```
    $ kubectl describe checluster/eclipse-che -n my-eclipse-che
    ```

    ```
    Status:
      Che Cluster Running:           Available
      Che URL:                       http://che-my-eclipse-che.gcp.my-ide.cloud
      Che Version:                   7.26.0
      ...
    ```

    By opening this URL in a web browser, Eclipse Che is ready to use.
    ## Defaults
    By default, the operator deploys Eclipse Che with:
    * Bundled PostgreSQL and Keycloak
    * Common PVC strategy
    * Auto-generated passwords
    * TLS mode (secure ingresses)
    ## Installation Options
    Eclipse Che operator installation options include:
    * Connection to external database and Keycloak
    * Configuration of default passwords and object names
    * PVC strategy (once shared PVC for all workspaces, PVC per workspace, or PVC per volume)
    * Authentication options
    ### External Database and Keycloak
    To instruct the operator to skip deploying PostgreSQL and Keycloak and connect to an existing DB and Keycloak instead:
    * set respective fields to `true` in a custom resource spec
    * provide the operator with connection and authentication details:
      ```
      externalDb: true
      chePostgresHostname: 'yourPostgresHost'
      chePostgresPort: '5432'
      chePostgresUser: 'myuser'
      chePostgresPassword: 'mypass'
      chePostgresDb: 'mydb'
      externalIdentityProvider: true
      identityProviderURL: 'https://my-keycloak.com'
      identityProviderRealm: 'myrealm'
      identityProviderClientId: 'myClient'
      ```
    #### Self-signed Certificates and TLS Secrets

    Eclipse Che uses self-signed certificates by default, as TLS mode is on by default.

    To provide the name of the tls secret that will be used for Eclipse Che and workspaces ingresses:
    ```
    tlsSecretName: 'my-ingress-tls-secret'
    ```
  displayName: Eclipse Che
  icon:
    - base64data: iVBORw0KGgoAAAANSUhEUgAAANMAAAD0CAYAAAABrhNXAAAABGdBTUEAALGPC/xhBQAAACBjSFJNAAB6JgAAgIQAAPoAAACA6AAAdTAAAOpgAAA6mAAAF3CculE8AAAABmJLR0QA/wD/AP+gvaeTAAAaNklEQVR42u3de3QU9dkH8O/zm91EQK0U77dqVdTW++1V20KigUSQahLjsSSbtp4eeqqVLHILCcoiyQZEIbF61B6PVQJ6XiOkr6TlYiABr603wHotar1bBUWUYDY787x/JIGoSchmZ+c3M/t8/iS7M8+M5+vs7szz/IiZIYRIntJdgBB+IWESwiYSJiFsImESwiYSJiFsImESwiaBvv5ARLprEwB4ddaJTBQF8w/JsKbQmI0v665JAL3dUqK+7jNJmPTiNWOHWYhNB1AOILPrn+MA369MazaNe+Iz3TWmMwmTB3AEyrwwu4SIbwVwWB+v+hxEt6gg7qLs1rjumtORhMnlePUlF5hk1RFw4QDf8rrFmBLMa12tu/Z0I2FyKV53yVGWyTVgLgGQ8IknoImMQBnlNL+t+1jShYTJZXjlhKFW8KsbQJgNYP8ktxYDcI8yh95E41bt1H1sfidhcpH4mtETCHQHgONs3vTHAEXUMy33UQSW7uP0KwmTC/DqS84xyaol4Bcp3tULiqiMxrY8pfuY/UjCpBG3ZB1sxfgmgK4HYDi1WwI9SnGaTuPXv6v7HPiJhEkDfv7coPX5AdeB+RaADtRURRtAC9UB7Qvo4md26z4nfiBhcljH6qwcRbgDwKm6a+nyATNVGrkt9USQrtAkSJgcwquyT2ZlLWLQON219FofsMEghGls6ybdtXiVhCnFuOnnw62gEQHoOvTz3KM7sAVSy5RS0yln3X91V+M1EqYU4ZasgBWjawGuAnCI7noStAOM+coaUkvjVrXrLsYrJEwp0LHmkksUrFoAp+uuJSnMbzLR1EBua5PuUrxAwmSj7tYIBhfprsVOBDQTU5jyWl7RXYubSZhs0KM1YiaA/XTXkyIdAN+tMmgOZbfu0F2MG0mYksAMMtdkh4h4AYDDddfj0FF3tnrsOOROurrB1F2Nm0iYBolXjT7fVFRHwEW6a9FkkyIK09iWDboLcQsJU4KSbY3wGwKaCNZkyt34ju5adJMwDRA/fdEQa2fmZBAqARygux536Wr1+CY+m6546ivd1Wg7CxKmfUtha4TP8EeAmpuurR4Spn7w46PONi2qJdAo3bV4CROeM1iFKXf907prcfS4JUzfx82XjrDM+M0Ot0b4TWerB8yplLvxfd3FOHLAEqYeJ2NPawTmAviB7np8YheA21QG5lN26ze6i0klCVOXjtVZOUpxHZh+orsWn3qfmWYH8lqW6C4kVdI+TLwq+2Q2+HZmjNddSzogoIUsI0yXrduiuxa7pW2YuOnnw62MwEwwTwEoQ3c96aWr1SMen+qnKbRpF6a901GthQAdqrueNPcFGAvUzkMW09UNMd3FJCutwtSxenS2ItQCdIbuWsS3vMFENwbGtvxddyHJSIsw8ZpRx1hkVIM5pLsW0TcCmsk0ymjculd11zIYvg5TmrRG+E1nq4cK3kxjmr/UXUwifBkmZpD5+OiriHEbQMfqrkcMynYQ5nmp1cN3YepsjUAtgS7WXYuwA7+oGGHK2/CE7kr2WalfwsRrxxxpcWwOgN8BJEuJ+gwBTWThBrqs9T+6a+mL58PEjxRlWAd99gcw5kFaI3yO20D0JxVEFWW3fq27mu9V5+UwdbVG1AE4XnctwlEfMlOF26bQejJMvDbrLJNRS8Bo3bUIfRj8T0NRGY1pfVZ3LYDHwsSrc39o0TdzpDVC7OWeKbSeCFOP1ogIgIO0FCHcrrPVwxxSo2sKrevD1LVqRC2Anzq+c+FFW5m4IjB2Q4PTO3ZtmLj50pFsmrczcLnTJ0V4HzHWESFMua3/cmqfrgsTt2QdZHWgHIwwgEynToTwpTjA96sMqqTs1m2p3plrwiStESJ1uqbQBnEXZbfGU7YXN4SpY1VWllKoBXBmqg5UCACvW4wpwbzW1anYuNYw8d+zjrYCFJXpqMJJBDSRESijnOa37dyuljDxyglDrYyvZkBaI4Q2XVNozaE30bhVO23ZopNhktYI4UIfAxSxYwqtY2HitVnndT0C9DOHT5YQA/GCIiqjsS1PDXYDKQ8Tr/7FERapCKQ1Qrhf5xTaOE2n8evfTfjNqQrT3tYIvgWgA3WfJSEGjtsAWpjoFNqUhKmzNQK1AP1Y92kRIgkfMFPlQFs9bA0TPz7qVLbUIgbydJ8FIezChFbDojDltWzu93V2hElaI4T/dbV6cHAa5a79tNdXJBMmbskKWDG6FszVIBys+3CFcMAOMOYra0jtd1s9Bh2mjrXZlyrmWgCn6T46IRzH/CYTTQ3ktjbt/acEw8RrR53EbFQzuEj38QihGwHNxBSmvJZXEgqT9Xj2bWC+QVaNEKInjoFQpca0zvvuXwJ9vwdT5XlUIXpiC6T+Vyn1597+Gkh0c0KkIwb+YUCV0diWfwBAbx/oJExC9G/AN3MlTEL0qudE2ZYBTZSVMAnxHQQ0Udz4Y6IPwEqYhNiDX1SdU2OfHMy7pU1CCMY2EMLqy0MvGGyQALkyifTWuXKhNfQmyku+nV3CJNISAc2krMk0ZuNrdm1TwiTSzRtMdKORgtXeJUwiXXwBwtzO4ZQtKRlOKWESftc5Ntm0ZtO4Jz5L5Y4kTMK3CLyerMAUumzdFif2J2HyBu58GkwmPg3QW8w01chr/T8ndyr/cVyPX1QKoxTUBcwY9D2QNLELwFyVgdMCeS2OBgmQK5N7MbZBoUrtOPROurrBBABmjDIfH30VgRaC8SPdJboIg2ip6uAZNL71E11F9N0cuDbbNStbp5nOG4n9zMXuMb99BoAhugvWiQnPGSaX0WUbnnF0vwl12kqYHEdAE5kqTOPWvzWQ16f5yiIfMlPFQOfc2U3C5F5vMHhKIHfDqsG8mddmj7Y6B96cpftAHLAbhDvU7o5quuKpr3QVIWFynx43EpNb5W7vaox8K4DDdB9YKhDQRLAmU+7Gd3TXImFyj5TdSOSWrP2tGKYBKIdf1glmvKRIhSl3/UbdpewpScKkH4HXk+Iwjdn4cir345MxbdtBmKd2HLLnF023kDDptZWJKwJjNzQ4udOO1Vk5ilAL4Ke6T0AiZQN8t1LBm2lM85e6i+mNhEmPXQBuS3TJEjvx8+cGre0H/tYLo617DnrUXUt/JEzOcsWNxG8V5OZFF3oZQexmEiaHMPifhoWw0zcSB1zf46NOZVMtZkKu7lrQPRx/5yGL6eqGmO5iBkrClHpabyQmqnOhOqoDcLzze9/3si1u1ltu5EFXe+wGYYHKwCmBvJYlXggSAARyN6xUXx5yCghhAI7dAGVCq2J1jjG2pdSLQeqLXJmSREATWbiBLmv9j+5aksFrxxxpcWwOUru49/vMNNsrV+7+yMc8OzFeUuAyytvwhO5SbD2stVnnmcx1BLrYxq0OahFmN5Mw2cO1NxLtwgwyHx99FTFuA+jYZDZFoEdJGdNoTPN7uo/LThKm5Lj+RqLdeM3YYRZi0wHMBLBfQu8FnjeIwjS25Sndx5GScyNhGhwCmsk0ymjculd116IDrxl1jEVGNZhDA3j5xwBF1DMt91EElu7aU3ZOJEwJe4OJbgykYMaaF3WsHp3d+WgSnfH9v3IMwD39NTX6iYRp4L4AY4HXbiQ6YW+rh7UQoEOBrl80jUAZ5TS/rbs+x86DhGmf4gD/WRmBmyln3XbdxbhZ56NJ7dMtqMeDuevX667H8eOXMPWNgBayjLBTM9aEt/WWG5lO1H0jMa9lie5ChLelc5h6tEa0+OJGotArHcPUeSMR5lTK3fi+7mKEf6RVmJjwnMEqTLnrn9Zdi/CfNHlqnD8C6PfG060XSpBEqvj9ytQ1Yy2udcaaSA++DdOeGWtj9c9YE/4RiUTUlreCpQAe+O7f/BimTQqqzE0z1oQ/FBTXnL9lK2oBvhg+D5PvWyOEHr+8ZsGRgUB8DsC/Qz+/M/ghTGnXGiGcUVS0aEg8s30ywawE6IB9vd7TYdo7Y63V1TPWhPcUhqommPxNHSUwbMabYeqasWZ4ZMaa8I4rJ1afpRTqmGlUou/1Wpg6Z6xZQ2tp3Kp23cUI/ygqivzQysiYw4RBD+j0SJh6zFjL889oKKHfpEn3Bre3bbvOBEUAHJTMtlwfJia0GpYKU27LZt21CH8pLK3J2bZrey2IbFnUwM1hep+ZZgdypTVC2Cu/NDpSMW5niy+3c/FSF4ap54w1aY0Q9rnyN5GDjHiwnC2EOQULwbkpTF0z1gK+m7Em9IpEImrz1mAJxelWTuESpa4Ik99nrAl98kPR0Vu2oo6AM1O9L81h4o8ANdfw+Yw14byC4gVHA2YUjBLAzm9GfdMSprhF2PThwZvf3Tli/NU33vOhjhqEP02YFBkabAvOAMwZAIY4uW/Hw/TCB4fgL8+fgv9+NeRMAM8Vhmoip5/Qfl8kEpErk0gCU35o/lXUxgsB/EhHBY6N+vrgy/3xwPMnY/NHI3r78/NghFcsq5DvTCJhV06sOVcprgPwM6f2ubx+1vc+Oqb8yvR1ewANL5+I1a8fA4v7/Oh6HghPFJZEH1VKTWtYUi6/5ol9KiipPgJAZF+tEU5J2ZXJtAgtbx2FhzediJ3fZCTy1jaAFx4Y6Jj/wAMRuc8kvqeoKJJhZQb/YIFuIeBAHTX0dmVKSZpf/mQEZvztItz77E8SDRIADAVozs54xr/zS6pLAXbklxjhDYWhqglmZsZrDKrVFaS+2Hpl+njnUDy86UQ88+7hthXIQCugwo1Ly+XZvDRW+KvoKWxgMYA83bUAKfzO9E2HgZWvHYfGl49Hh2XvxY6ALMB6saA4uoxVcFpj/XR5ajyN9GiNuA7a74v2L6krEwN44p0jUf/CSOzYnfDHucHYwaD53wwfVrvqT5Oln8nHsrIigRHHZF7LbFUDdLDuer7L1u9M/972A1Su+h/86cnTnAoSABxE4PlDvvh6S35x9HKndiqcdVVx9aUjjs54kZnvdWOQ+pLwZXN72354+KWTsPGdw8H6fhsYSYSVBcXRZgqo8PIHy2UGhA8UldScaIGjFlCku5bBGHCY2k2Fx145Hn995TjE4oPq6rUfIYdN66XC4ujdZjA2568PRHboLkkkLhRaOGwXx6ab4HKkoDXCKfv8zsRMePa9w1D/wkh8tiuhBbcdPhJ8Tsy3qPaT7mxouFrm5nkCU35JNESgBQDs+wnYAb19Z+o3TG9tPxAPPn8yXvt0uO7aE8CvEWHK8vrKNborEX27cmLVBUoZdQBfqLuWwUjop/G7nj4NG946AuzM0+s2olOZsbowFG1SMCc31N8ks8ZdpKi06ijTVDUglPjthnyfYWp960jdtSWFGZebMMYWFkfv6cg0Zj92/0xZBUOj7umopsWzQdhfdz2poP3hwBTLYMLkQMx8vTBUMykSifj9eF2pMFQ1wcz45lUCzwf8GSTA/2HqdiQz37tla8azV5VUXay7mHRRUFJ9Tn5JdCOzegyE43TXk2qufjwjBc63oJ6UVo/Uyi+NjlAmbmbgehrkdFQvSrcwAQAxUGRa1riCkurbpNXDPt3TUdnCXCb8QHc9TkuXj3m9GQbQnJ1mxpudrR4iGYWlNTmftW3fxKBaIP2CBKTnlenbGMcQ6MGCUPQ3RBxevqRyi+6SvKSoZN7JJoxFbPE4X/3OPQgSpm6MbGZ6SVo9Bmb8xJrh+ylrpgmaAsCxJ53dTML0bQqEkOKOy/NLahYE2tsXNzREYrqLcpM901HBCxl0qO563CSdvzP1iYHhBJ5vZma8XFBSPV53PW5RMLE6e8vWjJcI9CAACdJ3yJWpfyMBaioojjYbQFnDsopXdRekwxXXVB1jGKoahJDuWtxMwjQQhBwT2FRYHL1bxdTNDQ3labEQdXdrBEAzAbi4ZcAd5GPewAWZMNnMtN4qLKkuKyp6xMc3I5nyQzVFu7jjVYDmQII0IBKmxI1gUK2ZufW5gonzE15E2O0KimvOLyiZ/yQxPwLgWN31eIl8zBu8s6GsDX5p9fjlNQuODATic9wyHdWLJExJ6mr1uLSwpPqOjoxAtddaPbqnozLMeQAdoLseL5P/A9ljCINmBmLma16aQts1HfX1rkeAJEhJkiuTvY4i0IMFJTV/ZBUta1xS8YzugnqTH1pwKlnmYmbk6q7FTyRMqXE+WXiqoDi61AgGZjQ8MOMT3QUBPaajsnk9KH1aI5wiYUodAiFkxuMFuls9Jk26N7h99+e/NdmqBuCZoY5eI9+ZUm9Y16oeL+eHahwfrlhYWpOzbdf2l7w2HdWL5MrknBOJ+ZGCkuh6Ujwl1a0ehRPnnQTDWMQWX+65AVMeJWFy3iVs0QsFJdX3G0Ga3fCXis/s3PiVv4kcZMSD5QwKg707HdWLJEx6BACaZHWgyK5Wjz2tEXG6lYHDdB9gOpLvTBp1t3rEMzO3FIai4wa7nfxQdPTLWzNe6GqNkCBpIlcmFyDwycz4W0FxtJmVMbmxfuZrA3lfQfGCowEzCkYJQ74Z6SZhchNCDrG5ubA4encbYjetWhbZ2dvLJkyKDA22BWcA5gwAQ3SXLTrJxzz3CTJh8hAK9tLq0dkaEWzL6G6NkCC5SJ+rYBSGahJeIFqkxIsKCMctalOK6wD8THdBIoULRIuUOscCNijFDPkk4WoSJm8gyA8Mrif/pxPCJhImIWwiYRLCJhImIWwiYRLCJhImIWwiYRLCJhImIWwiYRLCJhImIWwiYRLCJhImIWzSd5iIbgcgS1AK8W2xrmx8T59hWlE/axpZ5mkENOiuXghXYDSToc5ZUT9rWm9/7rM5kGjvE/9XFVdfahHVAjhN9/EIocGbAN+4Ymnl37r/obfcDChMAJCVFQmMOCbzWmarWiaDijSxg0HzexvFllSYuu0Z/k64DtJcKPzJAmMZq+C0xvrpn/b2AlvC1K3wV9FT2MBiAHm6j1wIuzDQCqhw49Lyzf2+zs4wdSsMVU1gVrUAfqz7RAgxaIT3mXl249LKJQN5eW+5Sfo+0/L62SuN9tipBA4zsDPZ7QnhsDaA5x5oxEYONEh9SfrK1FNBSfURACIAySLDwu2YgEeVUtMalpS/l/CbU/ExrzdXTqw5V2a8CRd7HozwimUVTw12A46FqWt3lB+afxUxLwTwIyfPlBB9+JiIIqef0H5fJBKxktmQw2HqtHcuNslcbKFLjBj39De/PVFawtRtz4oNhBLIQEXhECI0waSy5Q/NetvO7WoNU7f8UHQ0MeoAnJmSHQgBAITXmWlK49JZq1Ox+ZT8NJ6oxvqKDWecGDuHwb8G8F+n9y98jvA5gcOfvx87PVVB6nPXTl+ZevrW+quQ9VdFUuIA399hZlaufHjatlTvzBUf83qTXxodqRi3M+Nyx3YqfIOBdSAON9ZX/suxfbo1TN0KS2ty2ORaEH7q+M6FB9G/mVDZWD/L8Z47V3xn6s/yJbOaDx424mwi+j3AKb9UC8/6GuC5u4cPO11HkPriqitTTz1aPa4HYCS9QeEHFhjL4hZPf+zhSq0/Xrn+Y15v8kMLTiXLXAxCru5ahEaEf8KyylYsm/2s7lIAj4apW1erRx2A43XXIhz1IYMrGpdW1APkmnWWXf+dqT9drR6nEDgM4Cvd9YiUayPwAqM9dkpna4R7gtQXz1yZevrlNQuODATic6TVw5+I0GQadMNfH5j1H9219MXTH/N6UxiqOo/ZqAP4Yt21CFu8qIDwo0srntBdyL74Lkxdh9Xd6nEbgGN1VyMGg7cRUKXaT7qzoeFqU3c1A6rYn2HqFAotHLaLY9MBmglgP931iAHpIMbddrZGOMXXYep2xTVVxxiGqgYhpLsW0Q9GMytjcmP9zNd0lzKo8tMhTN0KJlZnQ1EtgDN01yL2YtAbivjG5fUVf9ddS1LH4eWfxhO14qHKljNOjJ3d1erxadIbFEkh4AsGlQfa28/wepD6PEa/Xpl66tHqMQVAhu560owFxjIjA1Mb/lLxme5i7JJWH/N6k18aHUkWLQJ4vO5a0gKhhYjDy5dUbtFdit3SPkzdCktrciyL6wj4ie5afOo9Bt+U7FBHN0ur70z9Wb5kVvMhQ0ec1fVo0pe66/GRXQDPPTAQO9nPQepLWl6ZesovjY5QJm6WVo+kMBhLjWBgRsMDMz7RXYwjBywf8/pWWFpzNltWLUCjdNfiMc+xQlnjkopndBfiJAnTAEirx4B9xOBZbmuNcIqEaYCKihYNiWe2TyZwJYADdNfjMrsJfEdHRqD6sftnpm0rjIQpQUWlVUeZpqqRKbSdiNCkYE5uqL/pHd216CZhGqSC4przAa4D4SLdtWjyEiwVXvFQ+UbdhbiFhCkpTPkl0RCBFgA4XHc1DtlO4Hleao1wioTJBmnS6tFBjLtVTN3c0FAu9+F6IWGy0ZW/nneCYRo1DBTprsVWjGYKqPDyB8tf0V2Km0mYUiA/VHMJMS+G91s93mTG1MZlFU26C/ECeZwoBRrrZ63v0erhxaeidzCofPfw/c+QICVHrkw2Gj+xZvh+yprpkVYPC4xlrILTGuunS79XguRjnkOKSuadbMJYBGCc7lp6w0AroMKNS8s3667FqyRMDissrclhy7oDoFN119LlAwZXpusjQHaS70wOW75kVvPBQw8+0wWtHm1drREneWU6qhfJlckhmlo9mIBH2bKmr3ho9ru6z4GfyMc8FygoqT6HQbUE/CKV+yHCC2yhbMWyiqd0H7MfSZhcpDBUNYEtdQcIx9m86Y+JKHL6Ce33RSIRS/dx+pWEyWUmTIoMDbRl3kDg2QD2T3JzMWLc48XpqF4kYXKpZFs9iNAEk8qWPzTrbd3Hki4kTC535cSqC5Qy6gC+cEBvILzOTFMal85arbv2dCNh8oQBtHoQPifmW7Z/0HFXa2skrrvidCRh8pAerR7lADK7/jkO8P0dZmblyoenyWr0GkmYPKhw4ryTYBiL2EKQlTHFq6tG+E1CYRJCJEYeJxLCJhImIWwiYRLCJhImIWwiYRLCJv8P9sXhC7xE4kIAAAAldEVYdGRhdGU6Y3JlYXRlADIwMTktMDQtMTNUMDg6MTY6MDgrMDI6MDCcYZVaAAAAJXRFWHRkYXRlOm1vZGlmeQAyMDE5LTA0LTEzVDA4OjE2OjA4KzAyOjAw7Twt5gAAAABJRU5ErkJggg==
      mediatype: image/png
  install:
    spec:
      clusterPermissions:
        - rules:
            - apiGroups:
                - rbac.authorization.k8s.io
              resources:
                - clusterrolebindings
              verbs:
                - list
                - create
                - watch
                - update
                - get
                - delete
            - apiGroups:
                - rbac.authorization.k8s.io
              resources:
                - clusterroles
              verbs:
                - list
                - create
                - watch
                - update
                - get
                - delete
            - apiGroups:
                - rbac.authorization.k8s.io
              resources:
                - roles
              verbs:
                - get
                - create
                - delete
                - list
                - update
                - watch
            - apiGroups:
                - rbac.authorization.k8s.io
              resources:
                - rolebindings
              verbs:
                - get
                - create
                - update
                - delete
                - list
                - watch
            - apiGroups:
                - org.eclipse.che
              resources:
                - checlusters
                - checlusters/finalizers
              verbs:
                - '*'
            - apiGroups:
                - ""
              resources:
                - namespaces
              verbs:
                - get
                - create
                - update
            - apiGroups:
                - ""
              resources:
                - configmaps
                - persistentvolumeclaims
                - pods
                - secrets
                - serviceaccounts
                - services
              verbs:
                - '*'
            - apiGroups:
                - ""
              resources:
                - configmaps/status
              verbs:
                - get
                - update
                - patch
            - apiGroups:
                - ""
              resources:
                - pods/exec
              verbs:
                - create
            - apiGroups:
                - apps
              resources:
                - secrets
              verbs:
                - list
            - apiGroups:
                - apps
                - extensions
              resources:
                - deployments
                - replicasets
              verbs:
                - '*'
            - apiGroups:
                - ""
              resources:
                - events
              verbs:
                - watch
                - create
                - patch
            - apiGroups:
                - monitoring.coreos.com
              resources:
                - servicemonitors
              verbs:
                - create
                - get
            - apiGroups:
                - batch
              resources:
                - jobs
              verbs:
                - create
                - delete
                - get
                - list
                - patch
                - update
                - watch
            - apiGroups:
                - apps
              resourceNames:
                - devworkspace-controller
              resources:
                - deployments/finalizers
              verbs:
                - update
            - apiGroups:
                - extensions
              resources:
                - ingresses
              verbs:
                - '*'
            - apiGroups:
                - workspace.devfile.io
              resources:
                - '*'
              verbs:
                - '*'
            - apiGroups:
                - controller.devfile.io
              resources:
                - '*'
              verbs:
                - '*'
            - apiGroups:
                - admissionregistration.k8s.io
              resources:
                - mutatingwebhookconfigurations
                - validatingwebhookconfigurations
              verbs:
                - create
                - delete
                - get
                - list
                - patch
                - update
                - watch
            - apiGroups:
                - operators.coreos.com
              resources:
                - subscriptions
              verbs:
                - get
            - apiGroups:
                - authentication.k8s.io
              resources:
                - tokenreviews
              verbs:
                - create
            - apiGroups:
                - authorization.k8s.io
              resources:
                - subjectaccessreviews
              verbs:
                - create
            - apiGroups:
                - apiextensions.k8s.io
              resources:
                - customresourcedefinitions
              verbs:
                - get
                - create
            - apiGroups:
                - ""
              resources:
                - namespaces
              verbs:
                - list
                - watch
            - apiGroups:
                - che.eclipse.org
              resources:
                - '*'
              verbs:
                - '*'
            - apiGroups:
                - che.eclipse.org
              resources:
                - chemanagers
              verbs:
                - '*'
            - apiGroups:
                - che.eclipse.org
              resources:
                - chemanagers/status
              verbs:
                - get
                - patch
                - update
            - apiGroups:
                - che.eclipse.org
              resources:
                - chemanagers/finalizers
              verbs:
                - update
            - apiGroups:
                - controller.devfile.io
              resources:
                - workspaceroutings
              verbs:
                - '*'
            - apiGroups:
                - controller.devfile.io
              resources:
                - workspaceroutings/finalizers
              verbs:
                - update
            - apiGroups:
                - controller.devfile.io
              resources:
                - workspaceroutings/status
              verbs:
                - get
                - patch
                - update
            - apiGroups:
                - ""
              resources:
                - configmap
              verbs:
                - create
                - delete
                - get
                - list
                - patch
                - update
                - watch
            - apiGroups:
                - apps
              resourceNames:
                - devworkspace-che-operator
              resources:
                - deployments/finalizers
              verbs:
                - update
            - nonResourceURLs:
                - /metrics
              verbs:
                - get
          serviceAccountName: che-operator
        - rules:
            - apiGroups:
                - ""
              resources:
                - namespaces
              verbs:
                - update
                - list
                - create
                - get
          serviceAccountName: che-namespace-editor
      deployments:
        - name: che-operator
          spec:
            replicas: 1
            selector:
              matchLabels:
                app: che-operator
            strategy:
              type: RollingUpdate
            template:
              metadata:
                labels:
                  app: che-operator
                  app.kubernetes.io/component: che-operator
                  app.kubernetes.io/instance: che
                  app.kubernetes.io/managed-by: olm
                  app.kubernetes.io/name: che
              spec:
                containers:
                  - command:
                      - /usr/local/bin/che-operator
                    env:
                      - name: WATCH_NAMESPACE
                        valueFrom:
                          fieldRef:
                            fieldPath: metadata.annotations['olm.targetNamespaces']
                      - name: POD_NAME
                        valueFrom:
                          fieldRef:
                            fieldPath: metadata.name
                      - name: OPERATOR_NAME
                        value: che-operator
                      - name: CHE_VERSION
                        value: nightly
                      - name: RELATED_IMAGE_che_server
                        value: quay.io/eclipse/che-server:nightly
                      - name: RELATED_IMAGE_plugin_registry
                        value: quay.io/eclipse/che-plugin-registry:nightly
                      - name: RELATED_IMAGE_devfile_registry
                        value: quay.io/eclipse/che-devfile-registry:nightly
                      - name: RELATED_IMAGE_che_tls_secrets_creation_job
                        value: quay.io/eclipse/che-tls-secret-creator:alpine-d1ed4ad
                      - name: RELATED_IMAGE_pvc_jobs
                        value: registry.access.redhat.com/ubi8-minimal:8.3-291
                      - name: RELATED_IMAGE_postgres
                        value: quay.io/eclipse/che--centos--postgresql-96-centos7:9.6-b681d78125361519180a6ac05242c296f8906c11eab7e207b5ca9a89b6344392
                      - name: RELATED_IMAGE_keycloak
                        value: quay.io/eclipse/che-keycloak:nightly
                      - name: RELATED_IMAGE_che_workspace_plugin_broker_metadata
                        value: quay.io/eclipse/che-plugin-metadata-broker:v3.4.0
                      - name: RELATED_IMAGE_che_workspace_plugin_broker_artifacts
                        value: quay.io/eclipse/che-plugin-artifacts-broker:v3.4.0
                      - name: RELATED_IMAGE_che_server_secure_exposer_jwt_proxy_image
                        value: quay.io/eclipse/che-jwtproxy:0.10.0
                      - name: RELATED_IMAGE_single_host_gateway
                        value: docker.io/traefik:v2.2.8
                      - name: RELATED_IMAGE_single_host_gateway_config_sidecar
                        value: quay.io/che-incubator/configbump:0.1.4
                      - name: CHE_FLAVOR
                        value: che
                      - name: CONSOLE_LINK_NAME
                        value: che
                      - name: CONSOLE_LINK_DISPLAY_NAME
                        value: Eclipse Che
                      - name: CONSOLE_LINK_SECTION
                        value: Red Hat Applications
                      - name: CONSOLE_LINK_IMAGE
                        value: /dashboard/assets/branding/loader.svg
                      - name: CHE_IDENTITY_SECRET
                        value: che-identity-secret
                      - name: CHE_IDENTITY_POSTGRES_SECRET
                        value: che-identity-postgres-secret
                      - name: CHE_POSTGRES_SECRET
                        value: che-postgres-secret
                      - name: CHE_SERVER_TRUST_STORE_CONFIGMAP_NAME
                        value: ca-certs
                    image: quay.io/eclipse/che-operator:nightly
                    imagePullPolicy: Always
                    livenessProbe:
                      failureThreshold: 10
                      httpGet:
                        path: /healthz
                        port: 6789
                      initialDelaySeconds: 15
                      periodSeconds: 10
                      successThreshold: 1
                      timeoutSeconds: 5
                    name: che-operator
                    ports:
                      - containerPort: 60000
                        name: metrics
                    readinessProbe:
                      exec:
                        command:
                          - stat
                          - /tmp/operator-sdk-ready
                      failureThreshold: 10
                      initialDelaySeconds: 5
                      periodSeconds: 10
                      successThreshold: 1
                      timeoutSeconds: 5
                    resources:
                      limits:
                        cpu: 500m
                        memory: 256Mi
                      requests:
                        cpu: 100m
                        memory: 64Mi
                    securityContext:
                      capabilities:
                        drop:
                          - ALL
                restartPolicy: Always
                serviceAccountName: che-operator
                terminationGracePeriodSeconds: 20
      permissions:
        - rules:
            - apiGroups:
                - extensions
              resources:
                - ingresses
              verbs:
                - '*'
            - apiGroups:
                - batch
              resources:
                - jobs
              verbs:
                - '*'
            - apiGroups:
                - rbac.authorization.k8s.io
              resources:
                - roles
                - rolebindings
              verbs:
                - '*'
            - apiGroups:
                - rbac.authorization.k8s.io
              resources:
                - clusterroles
                - clusterrolebindings
              verbs:
                - '*'
            - apiGroups:
                - ""
              resources:
                - pods
                - services
                - serviceaccounts
                - endpoints
                - persistentvolumeclaims
                - events
                - configmaps
                - secrets
                - pods/exec
                - pods/log
              verbs:
                - '*'
            - apiGroups:
                - ""
              resources:
                - namespaces
              verbs:
                - get
            - apiGroups:
                - apps
              resources:
                - deployments
              verbs:
                - '*'
            - apiGroups:
                - monitoring.coreos.com
              resources:
                - servicemonitors
              verbs:
                - get
                - create
            - apiGroups:
                - org.eclipse.che
              resources:
                - checlusters
                - checlusters/status
                - checlusters/finalizers
              verbs:
                - '*'
            - apiGroups:
                - metrics.k8s.io
              resources:
                - pods
                - nodes
              verbs:
                - get
                - list
                - watch
            - apiGroups:
                - che.eclipse.org
              resources:
                - kubernetesimagepullers
              verbs:
                - '*'
            - apiGroups:
                - operators.coreos.com
              resources:
                - subscriptions
                - clusterserviceversions
                - operatorgroups
              verbs:
                - '*'
            - apiGroups:
                - packages.operators.coreos.com
              resources:
                - packagemanifests
              verbs:
                - get
                - list
          serviceAccountName: che-operator
    strategy: deployment
  installModes:
    - supported: true
      type: OwnNamespace
    - supported: true
      type: SingleNamespace
    - supported: true
      type: MultiNamespace
    - supported: false
      type: AllNamespaces
  keywords:
    - eclipse che
    - workspaces
    - devtools
    - developer
    - ide
    - java
  links:
    - name: Product Page
      url: http://www.eclipse.org/che
    - name: Documentation
      url: https://www.eclipse.org/che/docs
    - name: Operator GitHub Repo
      url: https://github.com/eclipse-che/che-operator
  maintainers:
    - email: dfestal@redhat.com
      name: David Festal
  maturity: stable
  provider:
    name: Eclipse Foundation
  version: 7.29.0-132.nightly<|MERGE_RESOLUTION|>--- conflicted
+++ resolved
@@ -76,11 +76,7 @@
     categories: Developer Tools
     certified: "false"
     containerImage: quay.io/eclipse/che-operator:nightly
-<<<<<<< HEAD
-    createdAt: "2021-03-31T09:28:21Z"
-=======
     createdAt: "2021-04-01T10:45:36Z"
->>>>>>> 4b87fd32
     description: A Kube-native development solution that delivers portable and collaborative
       developer workspaces.
     operatorframework.io/suggested-namespace: eclipse-che
