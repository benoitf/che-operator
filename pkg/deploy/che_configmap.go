--- conflicted
+++ resolved
@@ -31,46 +31,6 @@
 }
 
 type CheConfigMap struct {
-<<<<<<< HEAD
-	CheHost                              string `json:"CHE_HOST"`
-	CheMultiUser                         string `json:"CHE_MULTIUSER"`
-	ChePort                              string `json:"CHE_PORT"`
-	CheApi                               string `json:"CHE_API"`
-	CheWebSocketEndpoint                 string `json:"CHE_WEBSOCKET_ENDPOINT"`
-	CheDebugServer                       string `json:"CHE_DEBUG_SERVER"`
-	CheInfrastructureActive              string `json:"CHE_INFRASTRUCTURE_ACTIVE"`
-	CheInfraKubernetesServiceAccountName string `json:"CHE_INFRA_KUBERNETES_SERVICE__ACCOUNT__NAME"`
-	WorkspacesNamespace                  string `json:"CHE_INFRA_OPENSHIFT_PROJECT"`
-	PvcStrategy                          string `json:"CHE_INFRA_KUBERNETES_PVC_STRATEGY"`
-	PvcClaimSize                         string `json:"CHE_INFRA_KUBERNETES_PVC_QUANTITY"`
-	PvcJobsImage                         string `json:"CHE_INFRA_KUBERNETES_PVC_JOBS_IMAGE"`
-	WorkspacePvcStorageClassName         string `json:"CHE_INFRA_KUBERNETES_PVC_STORAGE__CLASS__NAME"`
-	PreCreateSubPaths                    string `json:"CHE_INFRA_KUBERNETES_PVC_PRECREATE__SUBPATHS"`
-	TlsSupport                           string `json:"CHE_INFRA_OPENSHIFT_TLS__ENABLED"`
-	K8STrustCerts                        string `json:"CHE_INFRA_KUBERNETES_TRUST__CERTS"`
-	DatabaseURL                          string `json:"CHE_JDBC_URL"`
-	DbUserName                           string `json:"CHE_JDBC_USERNAME"`
-	DbPassword                           string `json:"CHE_JDBC_PASSWORD"`
-	CheLogLevel                          string `json:"CHE_LOG_LEVEL"`
-	KeycloakURL                          string `json:"CHE_KEYCLOAK_AUTH__SERVER__URL"`
-	KeycloakRealm                        string `json:"CHE_KEYCLOAK_REALM"`
-	KeycloakClientId                     string `json:"CHE_KEYCLOAK_CLIENT__ID"`
-	OpenShiftIdentityProvider            string `json:"CHE_INFRA_OPENSHIFT_OAUTH__IDENTITY__PROVIDER"`
-	JavaOpts                             string `json:"JAVA_OPTS"`
-	WorkspaceJavaOpts                    string `json:"CHE_WORKSPACE_JAVA__OPTIONS"`
-	WorkspaceMavenOpts                   string `json:"CHE_WORKSPACE_MAVEN__OPTIONS"`
-	WorkspaceProxyJavaOpts               string `json:"CHE_WORKSPACE_HTTP__PROXY__JAVA__OPTIONS"`
-	WorkspaceHttpProxy                   string `json:"CHE_WORKSPACE_HTTP__PROXY"`
-	WorkspaceHttpsProxy                  string `json:"CHE_WORKSPACE_HTTPS__PROXY"`
-	WorkspaceNoProxy                     string `json:"CHE_WORKSPACE_NO__PROXY"`
-	PluginRegistryUrl                    string `json:"CHE_WORKSPACE_PLUGIN__REGISTRY__URL,omitempty"`
-	DevfileRegistryUrl                   string `json:"CHE_WORKSPACE_DEVFILE__REGISTRY__URL,omitempty"`
-	WebSocketEndpointMinor               string `json:"CHE_WEBSOCKET_ENDPOINT__MINOR"`
-	CheWorkspacePluginBrokerInitImage    string `json:"CHE_WORKSPACE_PLUGIN__BROKER_INIT_IMAGE,omitempty"`
-	CheWorkspacePluginBrokerUnifiedImage string `json:"CHE_WORKSPACE_PLUGIN__BROKER_UNIFIED_IMAGE,omitempty"`
-	CheServerSecureExposerJwtProxyImage  string `json:"CHE_SERVER_SECURE__EXPOSER_JWTPROXY_IMAGE,omitempty"`
-	CheJGroupsKubernetesLabels           string `json:"KUBERNETES_LABEL,omitempty"`
-=======
 	CheHost                                string `json:"CHE_HOST"`
 	CheMultiUser                           string `json:"CHE_MULTIUSER"`
 	ChePort                                string `json:"CHE_PORT"`
@@ -111,7 +71,6 @@
 	CheWorkspacePluginBrokerArtifactsImage string `json:"CHE_WORKSPACE_PLUGIN__BROKER_ARTIFACTS_IMAGE,omitempty"`
 	CheServerSecureExposerJwtProxyImage    string `json:"CHE_SERVER_SECURE__EXPOSER_JWTPROXY_IMAGE,omitempty"`
 	CheJGroupsKubernetesLabels             string `json:"KUBERNETES_LABELS,omitempty"`
->>>>>>> fbc10fc0
 }
 
 // GetConfigMapData gets env values from CR spec and returns a map with key:value
@@ -193,49 +152,6 @@
 	pluginRegistryUrl := cr.Status.PluginRegistryURL
 	cheLogLevel := util.GetValue(cr.Spec.Server.CheLogLevel, DefaultCheLogLevel)
 	cheDebug := util.GetValue(cr.Spec.Server.CheDebug, DefaultCheDebug)
-<<<<<<< HEAD
-	cheLabels := util.MapToKeyValuePairs(GetLabels(cr, util.GetValue(cr.Spec.Server.CheFlavor, DefaultCheFlavor)))
-
-	data := &CheConfigMap{
-		CheMultiUser:                         "true",
-		CheHost:                              cheHost,
-		ChePort:                              "8080",
-		CheApi:                               protocol + "://" + cheHost + "/api",
-		CheWebSocketEndpoint:                 wsprotocol + "://" + cheHost + "/api/websocket",
-		WebSocketEndpointMinor:               wsprotocol + "://" + cheHost + "/api/websocket-minor",
-		CheDebugServer:                       cheDebug,
-		CheInfrastructureActive:              infra,
-		CheInfraKubernetesServiceAccountName: "che-workspace",
-		WorkspacesNamespace:                  workspacesNamespace,
-		PvcStrategy:                          pvcStrategy,
-		PvcClaimSize:                         pvcClaimSize,
-		WorkspacePvcStorageClassName:         workspacePvcStorageClassName,
-		PvcJobsImage:                         pvcJobsImage,
-		PreCreateSubPaths:                    preCreateSubPaths,
-		TlsSupport:                           tls,
-		K8STrustCerts:                        tls,
-		DatabaseURL:                          "jdbc:postgresql://" + chePostgresHostName + ":" + chePostgresPort + "/" + chePostgresDb,
-		DbUserName:                           chePostgresUser,
-		DbPassword:                           chePostgresPassword,
-		CheLogLevel:                          cheLogLevel,
-		KeycloakURL:                          keycloakURL + "/auth",
-		KeycloakRealm:                        keycloakRealm,
-		KeycloakClientId:                     keycloakClientId,
-		OpenShiftIdentityProvider:            openShiftIdentityProviderId,
-		JavaOpts:                             DefaultJavaOpts + " " + proxyJavaOpts,
-		WorkspaceJavaOpts:                    DefaultWorkspaceJavaOpts + " " + proxyJavaOpts,
-		WorkspaceMavenOpts:                   DefaultWorkspaceJavaOpts + " " + proxyJavaOpts,
-		WorkspaceProxyJavaOpts:               proxyJavaOpts,
-		WorkspaceHttpProxy:                   cheWorkspaceHttpProxy,
-		WorkspaceHttpsProxy:                  cheWorkspaceHttpProxy,
-		WorkspaceNoProxy:                     cheWorkspaceNoProxy,
-		PluginRegistryUrl:                    pluginRegistryUrl,
-		DevfileRegistryUrl:                   devfileRegistryUrl,
-		CheWorkspacePluginBrokerInitImage:    DefaultCheWorkspacePluginBrokerInitImage(cr, cheFlavor),
-		CheWorkspacePluginBrokerUnifiedImage: DefaultCheWorkspacePluginBrokerUnifiedImage(cr, cheFlavor),
-		CheServerSecureExposerJwtProxyImage:  DefaultCheServerSecureExposerJwtProxyImage(cr, cheFlavor),
-		CheJGroupsKubernetesLabels:           cheLabels,
-=======
 	cheMetrics := strconv.FormatBool(cr.Spec.Metrics.Enable)
 	cheLabels := util.MapToKeyValuePairs(GetLabels(cr, util.GetValue(cr.Spec.Server.CheFlavor, DefaultCheFlavor)))
 
@@ -280,7 +196,6 @@
 		CheServerSecureExposerJwtProxyImage:    DefaultCheServerSecureExposerJwtProxyImage(cr, cheFlavor),
 		CheJGroupsKubernetesLabels:             cheLabels,
 		CheMetricsEnabled:                      cheMetrics,
->>>>>>> fbc10fc0
 	}
 
 	out, err := json.Marshal(data)
