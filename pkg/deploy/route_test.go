//
// Copyright (c) 2021 Red Hat, Inc.
// This program and the accompanying materials are made
// available under the terms of the Eclipse Public License 2.0
// which is available at https://www.eclipse.org/legal/epl-2.0/
//
// SPDX-License-Identifier: EPL-2.0
//
// Contributors:
//   Red Hat, Inc. - initial API and implementation
//
package deploy

import (
	"context"
	"reflect"

	"github.com/google/go-cmp/cmp"
	routev1 "github.com/openshift/api/route/v1"

	orgv1 "github.com/eclipse-che/che-operator/api/v1"
	metav1 "k8s.io/apimachinery/pkg/apis/meta/v1"
	"k8s.io/apimachinery/pkg/runtime"
	"k8s.io/apimachinery/pkg/types"
	"k8s.io/apimachinery/pkg/util/intstr"

	"testing"
)

func TestRouteSpec(t *testing.T) {
	weight := int32(100)

	type testCase struct {
		name                string
		routeName           string
		routeHost           string
		routePath           string
		routeComponent      string
		serviceName         string
		servicePort         int32
		routeCustomSettings orgv1.RouteCustomSettings
		expectedRoute       *routev1.Route
	}

	cheCluster := &orgv1.CheCluster{
		ObjectMeta: metav1.ObjectMeta{
			Namespace: "eclipse-che",
			Name:      "eclipse-che",
		},
	}

	testCases := []testCase{
		{
			name:           "Test domain",
			routeName:      "test",
			routeComponent: "test-component",
			serviceName:    "che",
			servicePort:    8080,
			routeCustomSettings: orgv1.RouteCustomSettings{
				Labels: "type=default",
				Domain: "route-domain",
			},
			expectedRoute: &routev1.Route{
				ObjectMeta: metav1.ObjectMeta{
					Name:      "test",
					Namespace: "eclipse-che",
					Labels: map[string]string{
						"type":                         "default",
						"app.kubernetes.io/component":  "test-component",
						"app.kubernetes.io/instance":   DefaultCheFlavor(cheCluster),
						"app.kubernetes.io/managed-by": DefaultCheFlavor(cheCluster) + "-operator",
						"app.kubernetes.io/name":       DefaultCheFlavor(cheCluster),
					},
				},
				TypeMeta: metav1.TypeMeta{
					Kind:       "Route",
					APIVersion: routev1.SchemeGroupVersion.String(),
				},
				Spec: routev1.RouteSpec{
					Host: "test-eclipse-che.route-domain",
					To: routev1.RouteTargetReference{
						Kind:   "Service",
						Name:   "che",
						Weight: &weight,
					},
					Port: &routev1.RoutePort{
						TargetPort: intstr.IntOrString{
							Type:   intstr.Int,
							IntVal: int32(8080),
						},
					},
				},
			},
		},
		{
			name:           "Test custom host",
			routeName:      "test",
			routeComponent: "test-component",
			routeHost:      "test-host",
			serviceName:    "che",
			servicePort:    8080,
			routeCustomSettings: orgv1.RouteCustomSettings{
				Labels: "type=default",
			},
			expectedRoute: &routev1.Route{
				ObjectMeta: metav1.ObjectMeta{
					Name:      "test",
					Namespace: "eclipse-che",
					Labels: map[string]string{
						"type":                         "default",
						"app.kubernetes.io/component":  "test-component",
						"app.kubernetes.io/instance":   DefaultCheFlavor(cheCluster),
						"app.kubernetes.io/managed-by": DefaultCheFlavor(cheCluster) + "-operator",
						"app.kubernetes.io/name":       DefaultCheFlavor(cheCluster),
					},
				},
				TypeMeta: metav1.TypeMeta{
					Kind:       "Route",
					APIVersion: routev1.SchemeGroupVersion.String(),
				},
				Spec: routev1.RouteSpec{
					Host: "test-host",
					To: routev1.RouteTargetReference{
						Kind:   "Service",
						Name:   "che",
						Weight: &weight,
					},
					Port: &routev1.RoutePort{
						TargetPort: intstr.IntOrString{
							Type:   intstr.Int,
							IntVal: int32(8080),
						},
					},
				},
			},
		},
	}

	for _, testCase := range testCases {
		t.Run(testCase.name, func(t *testing.T) {
			deployContext := GetTestDeployContext(cheCluster, []runtime.Object{})

			actualRoute, err := GetRouteSpec(deployContext,
				testCase.routeName,
				testCase.routeHost,
				testCase.routePath,
				testCase.serviceName,
				testCase.servicePort,
				testCase.routeCustomSettings,
				testCase.routeComponent,
			)
			if err != nil {
				t.Fatalf("Error creating route: %v", err)
			}

			if !reflect.DeepEqual(testCase.expectedRoute, actualRoute) {
				t.Errorf("Expected route and route returned from API server differ (-want, +got): %v", cmp.Diff(testCase.expectedRoute, actualRoute))
			}
		})
	}
}

func TestSyncRouteToCluster(t *testing.T) {
	// init context
	deployContext := GetTestDeployContext(nil, []runtime.Object{})
	routev1.AddToScheme(deployContext.ClusterAPI.Scheme)

	done, err := SyncRouteToCluster(deployContext, "test", "", "", "service", 80, orgv1.RouteCustomSettings{}, "test")
	if !done || err != nil {
		t.Fatalf("Failed to sync route: %v", err)
	}

	// sync another route
	done, err = SyncRouteToCluster(deployContext, "test", "", "", "service", 90, orgv1.RouteCustomSettings{}, "test")
	if !done || err != nil {
		t.Fatalf("Failed to sync route: %v", err)
	}

	actual := &routev1.Route{}
<<<<<<< HEAD
	err = cli.Get(context.TODO(), types.NamespacedName{Name: "test", Namespace: "eclipse-che"}, actual)
=======
	err = deployContext.ClusterAPI.Client.Get(context.TODO(), types.NamespacedName{Name: "test"}, actual)
>>>>>>> 4aea8f96
	if err != nil {
		t.Fatalf("Failed to get route: %v", err)
	}
	if actual.Spec.Port.TargetPort.IntVal != 90 {
		t.Fatalf("Failed to sync route: %v", err)
	}

	// sync route with labels & domain
	done, err = SyncRouteToCluster(deployContext, "test", "", "", "service", 90, orgv1.RouteCustomSettings{Labels: "a=b", Domain: "domain"}, "test")
	if !done || err != nil {
		t.Fatalf("Failed to sync route: %v", err)
	}

	actual = &routev1.Route{}
<<<<<<< HEAD
	err = cli.Get(context.TODO(), types.NamespacedName{Name: "test", Namespace: "eclipse-che"}, actual)
=======
	err = deployContext.ClusterAPI.Client.Get(context.TODO(), types.NamespacedName{Name: "test"}, actual)
>>>>>>> 4aea8f96
	if err != nil {
		t.Fatalf("Failed to get route: %v", err)
	}
	if actual.ObjectMeta.Labels["a"] != "b" {
		t.Fatalf("Failed to sync route")
	}
	if actual.Spec.Host != "test-eclipse-che.domain" {
		t.Fatalf("Failed to sync route")
	}

	// sync route with annotations
	done, err = SyncRouteToCluster(deployContext, "test", "", "", "service", 90, orgv1.RouteCustomSettings{Annotations: map[string]string{"a": "b"}}, "test")

	actual = &routev1.Route{}
	err = deployContext.ClusterAPI.Client.Get(context.TODO(), types.NamespacedName{Name: "test"}, actual)
	if !done || err != nil {
		t.Fatalf("Failed to sync route: %v", err)
	}
	if actual.ObjectMeta.Annotations["a"] != "b" || actual.ObjectMeta.Annotations[CheEclipseOrgManagedAnnotationsDigest] == "" {
		t.Fatalf("Failed to sync route")
	}
}<|MERGE_RESOLUTION|>--- conflicted
+++ resolved
@@ -177,11 +177,7 @@
 	}
 
 	actual := &routev1.Route{}
-<<<<<<< HEAD
-	err = cli.Get(context.TODO(), types.NamespacedName{Name: "test", Namespace: "eclipse-che"}, actual)
-=======
-	err = deployContext.ClusterAPI.Client.Get(context.TODO(), types.NamespacedName{Name: "test"}, actual)
->>>>>>> 4aea8f96
+	err = deployContext.ClusterAPI.Client.Get(context.TODO(), types.NamespacedName{Name: "test", Namespace: "eclipse-che"}, actual)
 	if err != nil {
 		t.Fatalf("Failed to get route: %v", err)
 	}
@@ -196,11 +192,7 @@
 	}
 
 	actual = &routev1.Route{}
-<<<<<<< HEAD
-	err = cli.Get(context.TODO(), types.NamespacedName{Name: "test", Namespace: "eclipse-che"}, actual)
-=======
-	err = deployContext.ClusterAPI.Client.Get(context.TODO(), types.NamespacedName{Name: "test"}, actual)
->>>>>>> 4aea8f96
+	err = deployContext.ClusterAPI.Client.Get(context.TODO(), types.NamespacedName{Name: "test", Namespace: "eclipse-che"}, actual)
 	if err != nil {
 		t.Fatalf("Failed to get route: %v", err)
 	}
@@ -215,7 +207,7 @@
 	done, err = SyncRouteToCluster(deployContext, "test", "", "", "service", 90, orgv1.RouteCustomSettings{Annotations: map[string]string{"a": "b"}}, "test")
 
 	actual = &routev1.Route{}
-	err = deployContext.ClusterAPI.Client.Get(context.TODO(), types.NamespacedName{Name: "test"}, actual)
+	err = deployContext.ClusterAPI.Client.Get(context.TODO(), types.NamespacedName{Name: "test", Namespace: "eclipse-che"}, actual)
 	if !done || err != nil {
 		t.Fatalf("Failed to sync route: %v", err)
 	}
