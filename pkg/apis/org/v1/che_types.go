//
// Copyright (c) 2012-2019 Red Hat, Inc.
// This program and the accompanying materials are made
// available under the terms of the Eclipse Public License 2.0
// which is available at https://www.eclipse.org/legal/epl-2.0/
//
// SPDX-License-Identifier: EPL-2.0
//
// Contributors:
//   Red Hat, Inc. - initial API and implementation
//
package v1

// Important: You should regenerate some generated code after modifying this file. At the root of the project:
// - Run "operator-sdk generate k8s": this will perform required changes in the "pkg/apis/org/v1/zz_generatedxxx" files
// - Run "operator-sdk generate openapi": this will generate the "deploy/crds/org_v1_checluster_crd.yaml" file
// - In the updated "deploy/crds/org_v1_checluster_crd.yaml": Delete all the `required:` openAPI rules in the CRD OpenApi schema.
// - Rename the new "deploy/crds/org_v1_checluster_crd.yaml" to "deploy/crds/org_v1_che_crd.yaml" to override it.
// IMPORTANT These 2 last steps are important to ensure backward compatibility with already existing `CheCluster` CRs that were created when no schema was provided.

import (
	chev1alpha1 "github.com/che-incubator/kubernetes-image-puller-operator/pkg/apis/che/v1alpha1"
	corev1 "k8s.io/api/core/v1"
	metav1 "k8s.io/apimachinery/pkg/apis/meta/v1"
	"k8s.io/apimachinery/pkg/labels"
)

// +k8s:openapi-gen=true
// Desired configuration of the Che installation.
// Based on these settings, the operator automatically creates and maintains
// several config maps that will contain the appropriate environment variables
// the various components of the Che installation.
// These generated config maps should NOT be updated manually.
type CheClusterSpec struct {
	// General configuration settings related to the Che server
	// and the plugin and devfile registries
	// +optional
	Server CheClusterSpecServer `json:"server"`
	// Configuration settings related to the database used by the Che installation.
	// +optional
	Database CheClusterSpecDB `json:"database"`
	// Configuration settings related to the Authentication used by the Che installation.
	// +optional
	Auth CheClusterSpecAuth `json:"auth"`
	// Configuration settings related to the persistent storage used by the Che installation.
	// +optional
	Storage CheClusterSpecStorage `json:"storage"`
	// Configuration settings related to the metrics collection used by the Che installation.
	// +optional
	Metrics CheClusterSpecMetrics `json:"metrics"`
	// Configuration settings specific to Che installations made on upstream Kubernetes.
	// +optional
	K8s CheClusterSpecK8SOnly `json:"k8s"`
	// Kubernetes Image Puller configuration
	// +optional
	ImagePuller CheClusterSpecImagePuller `json:"imagePuller"`
}

// +k8s:openapi-gen=true
// General configuration settings related to the Che server
// and the plugin and devfile registries.
type CheClusterSpecServer struct {
	// Optional host name, or URL, to an alternate container registry to pull images from.
	// This value overrides the container registry host name defined in all the default container images involved in a Che deployment.
	// This is particularly useful to install Che in a restricted environment.
	// +optional
	AirGapContainerRegistryHostname string `json:"airGapContainerRegistryHostname,omitempty"`
	// Optional repository name of an alternate container registry to pull images from.
	// This value overrides the container registry organization defined in all the default container images involved in a Che deployment.
	// This is particularly useful to install Eclipse Che in a restricted environment.
	// +optional
	AirGapContainerRegistryOrganization string `json:"airGapContainerRegistryOrganization,omitempty"`
	// Overrides the container image used in Che deployment. This does NOT include the container image tag.
	// Omit it or leave it empty to use the default container image provided by the Operator.
	// +optional
	CheImage string `json:"cheImage,omitempty"`
	// Overrides the tag of the container image used in Che deployment.
	// Omit it or leave it empty to use the default image tag provided by the Operator.
	// +optional
	CheImageTag string `json:"cheImageTag,omitempty"`
	// Overrides the image pull policy used in Che deployment.
	// Default value is `Always` for `nightly` or `latest` images, and `IfNotPresent` in other cases.
	// +optional
	CheImagePullPolicy corev1.PullPolicy `json:"cheImagePullPolicy,omitempty"`
	// Specifies a variation of the installation. The options are `che` for upstream Che installations, or `codeready` for CodeReady Workspaces installation.
	// If not necessary, do not override the default value.
	// +optional
	CheFlavor string `json:"cheFlavor,omitempty"`
	// Public host name of the installed Che server. When value is omitted, the value it will be automatically set by the Operator.
	// See the `cheHostTLSSecret` field.
	// +optional
	CheHost string `json:"cheHost,omitempty"`
	// Name of a secret containing certificates to secure ingress or route for the custom host name of the installed Che server.
	// See the `cheHost` field.
	// +optional
	CheHostTLSSecret string `json:"cheHostTLSSecret,omitempty"`
	// Log level for the Che server: `INFO` or `DEBUG`. Defaults to `INFO`.
	// +optional
	CheLogLevel string `json:"cheLogLevel,omitempty"`
	// Enables the debug mode for Che server. Defaults to `false`.
	// +optional
	CheDebug string `json:"cheDebug,omitempty"`
	// A comma-separated list of ClusterRoles that will be assigned to Che ServiceAccount.
	// Be aware that the che-operator has to already have all permissions in these ClusterRoles to grant them.
	// +optional
	CheClusterRoles string `json:"cheClusterRoles,omitempty"`
	// Custom cluster role bound to the user for the Che workspaces.
	// The default roles are used if this is omitted or left blank.
	// +optional
	CheWorkspaceClusterRole string `json:"cheWorkspaceClusterRole,omitempty"`
	// Defines Kubernetes default namespace in which user's workspaces are created if user does not override it.
	// It's possible to use <username>, <userid> and <workspaceid> placeholders (e.g.: che-workspace-<username>).
	// In that case, new namespace will be created for each user (or workspace). Is used by OpenShift infrastructure as well to specify Project.
	// +optional
	WorkspaceNamespaceDefault string `json:"workspaceNamespaceDefault,omitempty"`
	// Defines that a user is allowed to specify Kubernetes namespace, or OpenShift project, different from the default.
	// It's NOT RECOMMENDED to set to `true` without OpenShift OAuth configured. The OpenShift infrastructure also uses this property.
	// +optional
	AllowUserDefinedWorkspaceNamespaces bool `json:"allowUserDefinedWorkspaceNamespaces"`
	// Deprecated. The value of this flag is ignored.
	// The Che Operator will automatically detect if the router certificate is self-signed and propagate it to other components, such as the Che server.
	// +optional
	SelfSignedCert bool `json:"selfSignedCert"`
	// Name of the configMap with public certificates to add to Java trust store of the Che server.
	// This is often required when adding the OpenShift OAuth provider which has https endpoint signed with self-signed cert.
	// The Che server must be aware of its CA cert to be able to request it. This is disabled by default.
	// +optional
	ServerTrustStoreConfigMapName string `json:"serverTrustStoreConfigMapName,omitempty"`
	// When enabled, the certificate from `che-git-self-signed-cert` configMap will be propagated to the Che components and provide particular configuration for Git.
	// +optional
	GitSelfSignedCert bool `json:"gitSelfSignedCert"`
	// Deprecated. Instructs the Operator to deploy Che in TLS mode. This is enabled by default. Disabling TLS sometimes cause malfunction of some Che components.
	// +optional
	// +operator-sdk:gen-csv:customresourcedefinitions.specDescriptors=true
	// +operator-sdk:gen-csv:customresourcedefinitions.specDescriptors.displayName="Tls support"
	// +operator-sdk:gen-csv:customresourcedefinitions.specDescriptors.x-descriptors="urn:alm:descriptor:com.tectonic.ui:booleanSwitch"
	TlsSupport bool `json:"tlsSupport"`
	// Use internal cluster svc names to communicate between components to speed up the traffic and avoid proxy issues.
	// The default value is `false`.
	// +optional
	UseInternalClusterSVCNames bool `json:"useInternalClusterSVCNames"`
	// Public URL of the devfile registry, that serves sample, ready-to-use devfiles.
	// Set this ONLY when a use of an external devfile registry is needed. See the `externalDevfileRegistry` field.
	// By default, this will be automatically calculated by the Operator.
	// +optional
	DevfileRegistryUrl string `json:"devfileRegistryUrl,omitempty"`
	// Overrides the container image used in the devfile registry deployment.
	// This includes the image tag. Omit it or leave it empty to use the default container image provided by the Operator.
	// +optional
	DevfileRegistryImage string `json:"devfileRegistryImage,omitempty"`
	// Overrides the image pull policy used in the devfile registry deployment.
	// Default value is `Always` for `nightly` or `latest` images, and `IfNotPresent` in other cases.
	// +optional
	DevfileRegistryPullPolicy corev1.PullPolicy `json:"devfileRegistryPullPolicy,omitempty"`
	// Overrides the memory limit used in the devfile registry deployment. Defaults to 256Mi.
	// +optional
	DevfileRegistryMemoryLimit string `json:"devfileRegistryMemoryLimit,omitempty"`
	// Overrides the memory request used in the devfile registry deployment. Defaults to 16Mi.
	// +optional
	DevfileRegistryMemoryRequest string `json:"devfileRegistryMemoryRequest,omitempty"`
	// Overrides the cpu limit used in the devfile registry deployment.
	// In cores. (500m = .5 cores). Default to 500m.
	// +optional
	DevfileRegistryCpuLimit string `json:"devfileRegistryCpuLimit,omitempty"`
	// Overrides the cpu request used in the devfile registry deployment.
	// In cores. (500m = .5 cores). Default to 100m.
	// +optional
	DevfileRegistryCpuRequest string `json:"devfileRegistryCpuRequest,omitempty"`
	// The devfile registry ingress custom settings.
	// +optional
	DevfileRegistryIngress IngressCustomSettings `json:"devfileRegistryIngress,omitempty"`
	// The devfile registry route custom settings.
	// +optional
	DevfileRegistryRoute RouteCustomSettings `json:"devfileRegistryRoute,omitempty"`
	// Instructs the Operator on whether or not to deploy a dedicated devfile registry server.
	// By default, a dedicated devfile registry server is started. When `externalDevfileRegistry` is `true`, no such dedicated server
	// will be started by the Operator and you will have to manually set the `devfileRegistryUrl` field
	// +optional
	ExternalDevfileRegistry bool `json:"externalDevfileRegistry"`
	// Public URL of the plugin registry, that serves sample ready-to-use devfiles.
	// Set this ONLY if a use of an external devfile registry is needed.
	// See the `externalPluginRegistry` field. By default, this will be automatically calculated by the Operator.
	// +optional
	PluginRegistryUrl string `json:"pluginRegistryUrl,omitempty"`
	// Overrides the container image used in the plugin registry deployment.
	// This includes the image tag. Omit it or leave it empty to use the default container image provided by the Operator.
	// +optional
	PluginRegistryImage string `json:"pluginRegistryImage,omitempty"`
	// Overrides the image pull policy used in the plugin registry deployment.
	// Default value is `Always` for `nightly` or `latest` images, and `IfNotPresent` in other cases.
	// +optional
	PluginRegistryPullPolicy corev1.PullPolicy `json:"pluginRegistryPullPolicy,omitempty"`
	// Overrides the memory limit used in the plugin registry deployment. Defaults to 256Mi.
	// +optional
	PluginRegistryMemoryLimit string `json:"pluginRegistryMemoryLimit,omitempty"`
	// Overrides the memory request used in the plugin registry deployment. Defaults to 16Mi.
	// +optional
	PluginRegistryMemoryRequest string `json:"pluginRegistryMemoryRequest,omitempty"`
	// Overrides the cpu limit used in the plugin registry deployment.
	// In cores. (500m = .5 cores). Default to 500m.
	// +optional
	PluginRegistryCpuLimit string `json:"pluginRegistryCpuLimit,omitempty"`
	// Overrides the cpu request used in the plugin registry deployment.
	// In cores. (500m = .5 cores). Default to 100m.
	// +optional
	PluginRegistryCpuRequest string `json:"pluginRegistryCpuRequest,omitempty"`
	// Plugin registry ingress custom settings.
	// +optional
	PluginRegistryIngress IngressCustomSettings `json:"pluginRegistryIngress,omitempty"`
	// Plugin registry route custom settings.
	// +optional
	PluginRegistryRoute RouteCustomSettings `json:"pluginRegistryRoute,omitempty"`
	// Instructs the Operator on whether or not to deploy a dedicated plugin registry server.
	// By default, a dedicated plugin registry server is started. When `externalPluginRegistry` is `true`, no such dedicated server
	// will be started by the Operator and you will have to manually set the `pluginRegistryUrl` field.
	// +optional
	ExternalPluginRegistry bool `json:"externalPluginRegistry"`
	// Map of additional environment variables that will be applied in the generated `che` configMap to be used by the Che server,
	// in addition to the values already generated from other fields of the `CheCluster` custom resource (CR).
	// When `customCheProperties` contains a property that would be normally generated in `che` configMap from other CR fields,
	// the value defined in the `customCheProperties` is used instead.
	// +optional
	CustomCheProperties map[string]string `json:"customCheProperties,omitempty"`
	// URL (protocol+host name) of the proxy server. This drives the appropriate changes in the `JAVA_OPTS` and `https(s)_proxy` variables
	// in the Che server and workspaces containers.
	// Only use when configuring a proxy is required. Operator respects OpenShift cluster wide proxy configuration
	// and no additional configuration is required, but defining `proxyUrl` in a custom resource leads to overrides the cluster proxy configuration
	// with fields `proxyUrl`, `proxyPort`, `proxyUser` and `proxyPassword` from the custom resource.
	// (see the doc https://docs.openshift.com/container-platform/4.4/networking/enable-cluster-wide-proxy.html) (see also the `proxyPort` and `nonProxyHosts` fields).
	// +optional
	ProxyURL string `json:"proxyURL,omitempty"`
	// Port of the proxy server. Only use when configuring a proxy is required. (See also the `proxyURL` and `nonProxyHosts` fields).
	// +optional
	ProxyPort string `json:"proxyPort,omitempty"`
	// List of hosts that will be reached directly, bypassing the proxy.
	// Specify wild card domain use the following form `.<DOMAIN>` and `|` as delimiter, for example: `localhost|.my.host.com|123.42.12.32`
	// Only use when configuring a proxy is required. Operator respects OpenShift cluster wide proxy configuration and no additional configuration is required,
	// but defining `nonProxyHosts` in a custom resource leads to merging non proxy hosts lists from the cluster proxy configuration and ones defined in the custom resources.
	// (see the doc https://docs.openshift.com/container-platform/4.4/networking/enable-cluster-wide-proxy.html) (see also the `proxyURL` fields).
	NonProxyHosts string `json:"nonProxyHosts,omitempty"`
	// User name of the proxy server. Only use when configuring a proxy is required (see also the `proxyURL`, `proxyPassword` and `proxySecret` fields).
	// +optional
	ProxyUser string `json:"proxyUser,omitempty"`
	// Password of the proxy server.
	// Only use when proxy configuration is required (See also the `proxyURL`, `proxyUser` and `proxySecret` fields).
	// +optional
	ProxyPassword string `json:"proxyPassword,omitempty"`
	// The secret that contains `user` and `password` for a proxy server. When the secret is defined, the `proxyUser` and `proxyPassword` are ignored.
	// +optional
	ProxySecret string `json:"proxySecret,omitempty"`
	// Overrides the memory request used in the Che server deployment. Defaults to 512Mi.
	// +optional
	ServerMemoryRequest string `json:"serverMemoryRequest,omitempty"`
	// Overrides the memory limit used in the Che server deployment. Defaults to 1Gi.
	// +optional
	ServerMemoryLimit string `json:"serverMemoryLimit,omitempty"`
	// Overrides the cpu limit used in the Che server deployment
	// In cores. (500m = .5 cores). Default to 1.
	// +optional
	ServerCpuLimit string `json:"serverCpuLimit,omitempty"`
	// Overrides the cpu request used in the Che server deployment
	// In cores. (500m = .5 cores). Default to 100m.
	// +optional
	ServerCpuRequest string `json:"serverCpuRequest,omitempty"`
	// Sets the server and workspaces exposure type.
	// Possible values are `multi-host`, `single-host`, `default-host`. Defaults to `multi-host` which creates a separate ingress (or route on OpenShift) for every required endpoint.
	// `single-host` makes Che exposed on a single host name with workspaces exposed on subpaths.
	// Read the docs to learn about the limitations of this approach.
	// Also consult the `singleHostExposureType` property to further configure how the Operator and the Che server make that happen on Kubernetes.
	// `default-host` exposes the Che server on the host of the cluster. Please read the docs to learn about the limitations of this approach.
	// +optional
	ServerExposureStrategy string `json:"serverExposureStrategy,omitempty"`
	// The image used for the gateway in the single host mode. Omit it or leave it empty to use the default container image provided by the Operator.
	// +optional
	SingleHostGatewayImage string `json:"singleHostGatewayImage,omitempty"`
	// The image used for the gateway sidecar that provides configuration to the gateway. Omit it or leave it empty to use the default container image provided by the Operator.
	// +optional
	SingleHostGatewayConfigSidecarImage string `json:"singleHostGatewayConfigSidecarImage,omitempty"`
	// The labels that need to be present (and are put) on the configmaps representing the gateway configuration.
	// +optional
	SingleHostGatewayConfigMapLabels labels.Set `json:"singleHostGatewayConfigMapLabels,omitempty"`
	// The Che server ingress custom settings.
	// +optional
	CheServerIngress IngressCustomSettings `json:"cheServerIngress,omitempty"`
	// The Che server route custom settings.
	// +optional
	CheServerRoute RouteCustomSettings `json:"cheServerRoute,omitempty"`
}

// +k8s:openapi-gen=true
// Configuration settings related to the database used by the Che installation.
type CheClusterSpecDB struct {
	// Instructs the Operator on whether or not to deploy a dedicated database.
	// By default, a dedicated PostgreSQL database is deployed as part of the Che installation. When `externalDb` is `true`, no dedicated database will be deployed by the
	// Operator and you will need to provide connection details to the external DB you are about to use. See also all the fields starting with: `chePostgres`.
	// +optional
	ExternalDb bool `json:"externalDb"`
	// PostgreSQL Database host name that the Che server uses to connect to.
	// Defaults to postgres. Override this value ONLY when using an external database. See field `externalDb`.
	// In the default case it will be automatically set by the Operator.
	// +optional
	ChePostgresHostName string `json:"chePostgresHostName,omitempty"`
	// PostgreSQL Database port that the Che server uses to connect to. Defaults to 5432.
	// Override this value ONLY when using an external database. See field `externalDb`. In the default case it will be automatically set by the Operator.
	// +optional
	ChePostgresPort string `json:"chePostgresPort,omitempty"`
	// PostgreSQL user that the Che server uses to connect to the DB. Defaults to `pgche`.
	// +optional
	ChePostgresUser string `json:"chePostgresUser,omitempty"`
	// PostgreSQL password that the Che server uses to connect to the DB. When omitted or left blank, it will be set to an automatically generated value.
	// +optional
	ChePostgresPassword string `json:"chePostgresPassword,omitempty"`
	// PostgreSQL database name that the Che server uses to connect to the DB. Defaults to `dbche`.
	// +optional
	ChePostgresDb string `json:"chePostgresDb,omitempty"`
	// The secret that contains Postgres `user` and `password` that the Che server uses to connect to the DB.
	// When the secret is defined, the `chePostgresUser` and `chePostgresPassword` are ignored.
	// When the value is omitted or left blank, the one of following scenarios applies:
	// 1. `chePostgresUser` and `chePostgresPassword` are defined, then they will be used to connect to the DB.
	// 2. `chePostgresUser` or `chePostgresPassword` are not defined, then a new secret with the name `che-postgres-secret`
	// will be created with default value of `pgche` for `user` and with an auto-generated value for `password`.
	// +optional
	ChePostgresSecret string `json:"chePostgresSecret,omitempty"`
	// Overrides the container image used in the Postgres database deployment. This includes the image tag. Omit it or leave it empty to use the default container image provided by the Operator.
	// +optional
	PostgresImage string `json:"postgresImage,omitempty"`
	// Overrides the image pull policy used in the Postgres database deployment. Default value is `Always` for `nightly` or `latest` images, and `IfNotPresent` in other cases.
	// +optional
	PostgresImagePullPolicy corev1.PullPolicy `json:"postgresImagePullPolicy,omitempty"`
	// PostgreSQL container custom settings
	// +optional
	ChePostgresContainerResources ResourcesCustomSettings `json:"chePostgresContainerResources,omitempty"`
}

// +k8s:openapi-gen=true
// Configuration settings related to the Authentication used by the Che installation.
type CheClusterSpecAuth struct {
<<<<<<< HEAD
	// Since `kubeadmin` is not a part of OpenShift OAuth authentication workflow it is needed a new user for this.
	// If value is true then a new OpenShift OAuth user will be created for HTPasswd identity provider.
	// If value is false and the user has been already created then it will be removed.
	// The users credentials is stored into `openshift-oauth-user-credentials` secret.
	// Notice: it is Openshift 4 platform specific.
	CreateOpenShiftOAuthUser bool `json:"createOpenShiftOAuthUser"`
	// Instructs the operator on whether or not to deploy a dedicated Identity Provider (Keycloak or RH SSO instance).
	// By default a dedicated Identity Provider server is deployed as part of the Che installation.
	// But if `externalIdentityProvider` is `true`, then no dedicated identity provider will be deployed by the operator
	// and you might need to provide details about the external identity provider you want to use.
=======
	// Instructs the Operator on whether or not to deploy a dedicated Identity Provider (Keycloak or RH SSO instance).
	// By default, a dedicated Identity Provider server is deployed as part of the Che installation. When `externalIdentityProvider` is `true`,
	// no dedicated identity provider will be deployed by the Operator and you will need to provide details about the external identity provider you are about to use.
>>>>>>> add393c2
	// See also all the other fields starting with: `identityProvider`.
	// +optional
	ExternalIdentityProvider bool `json:"externalIdentityProvider"`
	// Public URL of the Identity Provider server (Keycloak / RH SSO server).
	// Set this ONLY when a use of an external Identity Provider is needed.
	// See the `externalIdentityProvider` field. By default, this will be automatically calculated and set by the Operator.
	// +optional
	IdentityProviderURL string `json:"identityProviderURL,omitempty"`
	// Overrides the name of the Identity Provider administrator user. Defaults to `admin`.
	// +optional
	IdentityProviderAdminUserName string `json:"identityProviderAdminUserName,omitempty"`
	// Overrides the password of Keycloak administrator user.
	// This is useful to override it ONLY if you use an external Identity Provider (see the `externalIdentityProvider` field).
	// When omitted or left blank, it is set to an auto-generated password.
	// +optional
	IdentityProviderPassword string `json:"identityProviderPassword,omitempty"`
	// The secret that contains `user` and `password` for Identity Provider.
	// When the secret is defined, the `identityProviderAdminUserName` and `identityProviderPassword` are ignored.
	// When the value is omitted or left blank, the one of following scenarios applies:
	// 1. `identityProviderAdminUserName` and `identityProviderPassword` are defined, then they will be used.
	// 2. `identityProviderAdminUserName` or `identityProviderPassword` are not defined, then a new secret with the name
	// `che-identity-secret` will be created with default value `admin` for `user` and with an auto-generated value for `password`.
	// +optional
	IdentityProviderSecret string `json:"identityProviderSecret,omitempty"`
	// Name of a Identity provider (Keycloak / RH SSO) realm that is used for Che.
	// This is useful to override it ONLY if you use an external Identity Provider (see the `externalIdentityProvider` field).
	// When omitted or left blank, it is set to the value of the `flavour` field.
	// +optional
	IdentityProviderRealm string `json:"identityProviderRealm,omitempty"`
	// Name of a Identity provider (Keycloak / RH SSO) `client-id` that is used for Che.
	// This is useful to override it ONLY if you use an external Identity Provider (see the `externalIdentityProvider` field).
	// When omitted or left blank, it is set to the value of the `flavour` field suffixed with `-public`.
	// +optional
	IdentityProviderClientId string `json:"identityProviderClientId,omitempty"`
	// Password for The Identity Provider (Keycloak / RH SSO) to connect to the database.
	// This is useful to override it ONLY if you use an external Identity Provider (see the `externalIdentityProvider` field).
	// When omitted or left blank, it is set to an auto-generated password.
	// +optional
	IdentityProviderPostgresPassword string `json:"identityProviderPostgresPassword,omitempty"`
	// The secret that contains `password` for The Identity Provider (Keycloak / RH SSO) to connect to the database.
	// When the secret is defined, the `identityProviderPostgresPassword` is ignored. When the value is omitted or left blank, the one of following scenarios applies:
	// 1. `identityProviderPostgresPassword` is defined, then it will be used to connect to the database.
	// 2. `identityProviderPostgresPassword` is not defined, then a new secret with the name `che-identity-postgres-secret` will be created with an auto-generated value for `password`.
	// +optional
	IdentityProviderPostgresSecret string `json:"identityProviderPostgresSecret,omitempty"`
	// Forces the default `admin` Che user to update password on first login. Defaults to `false`.
	// +optional
	UpdateAdminPassword bool `json:"updateAdminPassword"`
	// Enables the integration of the identity provider (Keycloak / RHSSO) with OpenShift OAuth.
	// Empty value on OpenShift by default. This will allow users to directly login with their OpenShift user through the OpenShift login,
	// and have their workspaces created under personal OpenShift namespaces.
	// WARNING: the `kubeadmin` user is NOT supported, and logging through it will NOT allow accessing the Che Dashboard.
	// +optional
	OpenShiftoAuth *bool `json:"openShiftoAuth,omitempty"`
	// Name of the OpenShift `OAuthClient` resource used to setup identity federation on the OpenShift side. Auto-generated if left blank. See also the `OpenShiftoAuth` field.
	// +optional
	OAuthClientName string `json:"oAuthClientName,omitempty"`
	// Name of the secret set in the OpenShift `OAuthClient` resource used to setup identity federation on the OpenShift side. Auto-generated if left blank. See also the `OAuthClientName` field.
	// +optional
	OAuthSecret string `json:"oAuthSecret,omitempty"`
	// Overrides the container image used in the Identity Provider (Keycloak / RH SSO) deployment.
	// This includes the image tag. Omit it or leave it empty to use the default container image provided by the Operator.
	// +optional
	IdentityProviderImage string `json:"identityProviderImage,omitempty"`
	// Overrides the image pull policy used in the Identity Provider (Keycloak / RH SSO) deployment.
	// Default value is `Always` for `nightly` or `latest` images, and `IfNotPresent` in other cases.
	// +optional
	IdentityProviderImagePullPolicy corev1.PullPolicy `json:"identityProviderImagePullPolicy,omitempty"`
	// Ingress custom settings.
	// +optional
	IdentityProviderIngress IngressCustomSettings `json:"identityProviderIngress,omitempty"`
	// Route custom settings.
	// +optional
	IdentityProviderRoute RouteCustomSettings `json:"identityProviderRoute,omitempty"`
	// Identity provider container custom settings.
	// +optional
	IdentityProviderContainerResources ResourcesCustomSettings `json:"identityProviderContainerResources,omitempty"`
}

// Ingress custom settings, can be extended in the future
type IngressCustomSettings struct {
	// Comma separated list of labels that can be used to organize and categorize (scope and select) objects.
	// +optional
	Labels string `json:"labels,omitempty"`
}

// Route custom settings, can be extended in the future
type RouteCustomSettings struct {
	// Comma separated list of labels that can be used to organize and categorize (scope and select) objects.
	// +optional
	Labels string `json:"labels,omitempty"`
}

// ResourceRequirements describes the compute resource requirements.
type ResourcesCustomSettings struct {
	// Requests describes the minimum amount of compute resources required.
	// +optional
	Requests Resources `json:"request,omitempty"`
	// Limits describes the maximum amount of compute resources allowed.
	// +optional
	Limits Resources `json:"limits,omitempty"`
}

// List of resources
type Resources struct {
	// Memory, in bytes. (500Gi = 500GiB = 500 * 1024 * 1024 * 1024)
	// +optional
	Memory string `json:"memory,omitempty"`
	// CPU, in cores. (500m = .5 cores)
	// +optional
	Cpu string `json:"cpu,omitempty"`
}

// +k8s:openapi-gen=true
// Configuration settings related to the persistent storage used by the Che installation.
type CheClusterSpecStorage struct {
	// Persistent volume claim strategy for the Che server. This Can be:`common` (all workspaces PVCs in one volume),
	// `per-workspace` (one PVC per workspace for all declared volumes) and `unique` (one PVC per declared volume). Defaults to `common`.
	// +optional
	PvcStrategy string `json:"pvcStrategy,omitempty"`
	// Size of the persistent volume claim for workspaces. Defaults to `1Gi`.
	// +optional
	PvcClaimSize string `json:"pvcClaimSize,omitempty"`
	// Instructs the Che server to launch a special Pod to pre-create a sub-path in the Persistent Volumes.
	// Defaults to `false`, however it will need to enable it according to the configuration of your K8S cluster.
	// +optional
	PreCreateSubPaths bool `json:"preCreateSubPaths"`
	// Overrides the container image used to create sub-paths in the Persistent Volumes.
	// This includes the image tag. Omit it or leave it empty to use the default container image provided by the Operator. See also the `preCreateSubPaths` field.
	// +optional
	PvcJobsImage string `json:"pvcJobsImage,omitempty"`
	// Storage class for the Persistent Volume Claim dedicated to the Postgres database. When omitted or left blank, a default storage class is used.
	// +optional
	PostgresPVCStorageClassName string `json:"postgresPVCStorageClassName,omitempty"`
	// Storage class for the Persistent Volume Claims dedicated to the Che workspaces. When omitted or left blank, a default storage class is used.
	// +optional
	WorkspacePVCStorageClassName string `json:"workspacePVCStorageClassName,omitempty"`
}

// +k8s:openapi-gen=true
// Configuration settings specific to Che installations made on upstream Kubernetes.
type CheClusterSpecK8SOnly struct {
	// Global ingress domain for a K8S cluster. This MUST be explicitly specified: there are no defaults.
	IngressDomain string `json:"ingressDomain,omitempty"`
	// Strategy for ingress creation. Options are: `multi-host` (host is explicitly provided in ingress),
	// `single-host` (host is provided, path-based rules) and `default-host` (no host is provided, path-based rules).
	// Defaults to `multi-host` Deprecated in favor of `serverExposureStrategy` in the `server` section,
	// which defines this regardless of the cluster type. When both are defined, the `serverExposureStrategy` option takes precedence.
	// +optional
	IngressStrategy string `json:"ingressStrategy,omitempty"`
	// Ingress class that will define the which controller will manage ingresses. Defaults to `nginx`.
	// NB: This drives the `is kubernetes.io/ingress.class` annotation on Che-related ingresses.
	// +optional
	IngressClass string `json:"ingressClass,omitempty"`
	// Name of a secret that will be used to setup ingress TLS termination when TLS is enabled.
	// When the field is empty string, the default cluster certificate will be used. See also the `tlsSupport` field.
	// +optional
	TlsSecretName string `json:"tlsSecretName,omitempty"`
	// The FSGroup in which the Che Pod and workspace Pods containers runs in. Default value is `1724`.
	// +optional
	SecurityContextFsGroup string `json:"securityContextFsGroup,omitempty"`
	// ID of the user the Che Pod and workspace Pods containers run as. Default value is `1724`.
	// +optional
	SecurityContextRunAsUser string `json:"securityContextRunAsUser,omitempty"`
	// When the serverExposureStrategy is set to `single-host`, the way the server, registries and workspaces are exposed is further configured by this property.
	// The possible values are `native` (which means that the server and workspaces are exposed using ingresses on K8s)
	// or `gateway` where the server and workspaces are exposed using a custom gateway based on Traefik.
	// All the endpoints whether backed by the ingress or gateway `route` always point to the subpaths on the same domain. Defaults to `native`.
	// +optional
	SingleHostExposureType string `json:"singleHostExposureType,omitempty"`
}

type CheClusterSpecMetrics struct {
	// Enables `metrics` the Che server endpoint. Default to `true`.
	// +optional
	Enable bool `json:"enable"`
}

// +k8s:openapi-gen=true
// Configuration settings for installation and configuration of the Kubernetes Image Puller
// See https://github.com/che-incubator/kubernetes-image-puller-operator
type CheClusterSpecImagePuller struct {
	// Install and configure the Community Supported Kubernetes Image Puller Operator. If true and no spec is provided,
	// it will create a default KubernetesImagePuller object to be managed by the Operator.
	// If false, the KubernetesImagePuller object will be deleted, and the operator will be uninstalled,
	// regardless of whether or not a spec is provided.
	//
	// Please note that while this operator and its behavior is community-supported, its payload may be commercially-supported
	// if you use it for pulling commercially-supported images.
	Enable bool `json:"enable"`
	// A KubernetesImagePullerSpec to configure the image puller in the CheCluster
	// +optional
	Spec chev1alpha1.KubernetesImagePullerSpec `json:"spec"`
}

// CheClusterStatus defines the observed state of Che installation
type CheClusterStatus struct {
<<<<<<< HEAD
	// OpenShift OAuth secret that contains user credentials for HTPasswd identity provider.
	// +operator-sdk:gen-csv:customresourcedefinitions.statusDescriptors=true
	// +operator-sdk:gen-csv:customresourcedefinitions.statusDescriptors.displayName="OpenShift OAuth secret that contains user credentials for HTPasswd identity provider."
	// +operator-sdk:gen-csv:customresourcedefinitions.statusDescriptors.x-descriptors="urn:alm:descriptor:text"
	OpenShiftOAuthUserCredentialsSecret string `json:"openShiftOAuthUserCredentialsSecret"`
	// Indicates if or not a Postgres instance has been correctly provisioned
=======
	// Indicates that a Postgres instance has been correctly provisioned or not.
>>>>>>> add393c2
	// +optional
	DbProvisoned bool `json:"dbProvisioned"`
	// Indicates whether an Identity Provider instance (Keycloak / RH SSO) has been provisioned with realm, client and user.
	// +optional
	KeycloakProvisoned bool `json:"keycloakProvisioned"`
	// Indicates whether an Identity Provider instance (Keycloak / RH SSO) has been configured to integrate with the OpenShift OAuth.
	// +optional
	OpenShiftoAuthProvisioned bool `json:"openShiftoAuthProvisioned"`
	// Indicates whether an Identity Provider instance (Keycloak / RH SSO) has been configured to integrate with the GitHub OAuth.
	// +optional
	GitHubOAuthProvisioned bool `json:"gitHubOAuthProvisioned"`
	// Status of a Che installation. Can be `Available`, `Unavailable`, or `Available, Rolling Update in Progress`.
	// +optional
	// +operator-sdk:gen-csv:customresourcedefinitions.statusDescriptors=true
	// +operator-sdk:gen-csv:customresourcedefinitions.statusDescriptors.displayName="Status"
	// +operator-sdk:gen-csv:customresourcedefinitions.statusDescriptors.x-descriptors="urn:alm:descriptor:io.kubernetes.phase"
	CheClusterRunning string `json:"cheClusterRunning"`
	// Current installed Che version.
	// +optional
	// +operator-sdk:gen-csv:customresourcedefinitions.statusDescriptors=true
	// +operator-sdk:gen-csv:customresourcedefinitions.statusDescriptors.displayName="displayName: Eclipse Che version"
	// +operator-sdk:gen-csv:customresourcedefinitions.statusDescriptors.x-descriptors="urn:alm:descriptor:org.w3:link"
	CheVersion string `json:"cheVersion"`
	// Public URL to the Che server.
	// +optional
	// +operator-sdk:gen-csv:customresourcedefinitions.statusDescriptors=true
	// +operator-sdk:gen-csv:customresourcedefinitions.statusDescriptors.displayName="Eclipse Che URL"
	// +operator-sdk:gen-csv:customresourcedefinitions.statusDescriptors.x-descriptors="urn:alm:descriptor:org.w3:link"
	CheURL string `json:"cheURL"`
	// Public URL to the Identity Provider server (Keycloak / RH SSO).
	// +optional
	// +operator-sdk:gen-csv:customresourcedefinitions.statusDescriptors=true
	// +operator-sdk:gen-csv:customresourcedefinitions.statusDescriptors.displayName="Keycloak Admin Console URL"
	// +operator-sdk:gen-csv:customresourcedefinitions.statusDescriptors.x-descriptors="urn:alm:descriptor:org.w3:link"
	KeycloakURL string `json:"keycloakURL"`
	// Public URL to the devfile registry.
	// +optional
	DevfileRegistryURL string `json:"devfileRegistryURL"`
	// Public URL to the plugin registry.
	// +optional
	PluginRegistryURL string `json:"pluginRegistryURL"`
	// A human readable message indicating details about why the Pod is in this condition.
	// +optional
	// +operator-sdk:gen-csv:customresourcedefinitions.statusDescriptors=true
	// +operator-sdk:gen-csv:customresourcedefinitions.statusDescriptors.displayName="Message"
	// +operator-sdk:gen-csv:customresourcedefinitions.statusDescriptors.x-descriptors="urn:alm:descriptor:text"
	Message string `json:"message,omitempty"`
	// A brief CamelCase message indicating details about why the Pod is in this state.
	// +optional
	// +operator-sdk:gen-csv:customresourcedefinitions.statusDescriptors=true
	// +operator-sdk:gen-csv:customresourcedefinitions.statusDescriptors.displayName="Reason"
	// +operator-sdk:gen-csv:customresourcedefinitions.statusDescriptors.x-descriptors="urn:alm:descriptor:text"
	Reason string `json:"reason,omitempty"`
	// A URL that points to some URL where to find help related to the current Operator status.
	// +optional
	// +operator-sdk:gen-csv:customresourcedefinitions.statusDescriptors=true
	// +operator-sdk:gen-csv:customresourcedefinitions.statusDescriptors.displayName="Help link"
	// +operator-sdk:gen-csv:customresourcedefinitions.statusDescriptors.x-descriptors="urn:alm:descriptor:org.w3:link"
	HelpLink string `json:"helpLink,omitempty"`
}

// +k8s:deepcopy-gen:interfaces=k8s.io/apimachinery/pkg/runtime.Object

// The `CheCluster` custom resource allows defining and managing a Che server installation
// +k8s:openapi-gen=true
// +kubebuilder:subresource:status
// +operator-sdk:gen-csv:customresourcedefinitions.displayName="Eclipse Che Cluster"
type CheCluster struct {
	metav1.TypeMeta   `json:",inline"`
	metav1.ObjectMeta `json:"metadata,omitempty"`

	// Desired configuration of the Che installation.
	// Based on these settings, the operator automatically creates and maintains
	// several config maps that will contain the appropriate environment variables
	// the various components of the Che installation.
	// These generated config maps should NOT be updated manually.
	Spec CheClusterSpec `json:"spec,omitempty"`

	// CheClusterStatus defines the observed state of Che installation
	Status CheClusterStatus `json:"status,omitempty"`
}

// +k8s:deepcopy-gen:interfaces=k8s.io/apimachinery/pkg/runtime.Object

// CheClusterList contains a list of CheCluster
type CheClusterList struct {
	metav1.TypeMeta `json:",inline"`
	metav1.ListMeta `json:"metadata,omitempty"`
	Items           []CheCluster `json:"items"`
}

func init() {
	SchemeBuilder.Register(&CheCluster{}, &CheClusterList{})
}

func (c *CheCluster) IsAirGapMode() bool {
	return c.Spec.Server.AirGapContainerRegistryHostname != "" ||
		c.Spec.Server.AirGapContainerRegistryOrganization != ""
}

func (c *CheCluster) IsImagePullerSpecEmpty() bool {
	return c.Spec.ImagePuller.Spec == (chev1alpha1.KubernetesImagePullerSpec{})
}<|MERGE_RESOLUTION|>--- conflicted
+++ resolved
@@ -335,22 +335,15 @@
 // +k8s:openapi-gen=true
 // Configuration settings related to the Authentication used by the Che installation.
 type CheClusterSpecAuth struct {
-<<<<<<< HEAD
 	// Since `kubeadmin` is not a part of OpenShift OAuth authentication workflow it is needed a new user for this.
 	// If value is true then a new OpenShift OAuth user will be created for HTPasswd identity provider.
 	// If value is false and the user has been already created then it will be removed.
 	// The users credentials is stored into `openshift-oauth-user-credentials` secret.
 	// Notice: it is Openshift 4 platform specific.
 	CreateOpenShiftOAuthUser bool `json:"createOpenShiftOAuthUser"`
-	// Instructs the operator on whether or not to deploy a dedicated Identity Provider (Keycloak or RH SSO instance).
-	// By default a dedicated Identity Provider server is deployed as part of the Che installation.
-	// But if `externalIdentityProvider` is `true`, then no dedicated identity provider will be deployed by the operator
-	// and you might need to provide details about the external identity provider you want to use.
-=======
 	// Instructs the Operator on whether or not to deploy a dedicated Identity Provider (Keycloak or RH SSO instance).
 	// By default, a dedicated Identity Provider server is deployed as part of the Che installation. When `externalIdentityProvider` is `true`,
 	// no dedicated identity provider will be deployed by the Operator and you will need to provide details about the external identity provider you are about to use.
->>>>>>> add393c2
 	// See also all the other fields starting with: `identityProvider`.
 	// +optional
 	ExternalIdentityProvider bool `json:"externalIdentityProvider"`
@@ -548,16 +541,12 @@
 
 // CheClusterStatus defines the observed state of Che installation
 type CheClusterStatus struct {
-<<<<<<< HEAD
 	// OpenShift OAuth secret that contains user credentials for HTPasswd identity provider.
 	// +operator-sdk:gen-csv:customresourcedefinitions.statusDescriptors=true
 	// +operator-sdk:gen-csv:customresourcedefinitions.statusDescriptors.displayName="OpenShift OAuth secret that contains user credentials for HTPasswd identity provider."
 	// +operator-sdk:gen-csv:customresourcedefinitions.statusDescriptors.x-descriptors="urn:alm:descriptor:text"
 	OpenShiftOAuthUserCredentialsSecret string `json:"openShiftOAuthUserCredentialsSecret"`
-	// Indicates if or not a Postgres instance has been correctly provisioned
-=======
 	// Indicates that a Postgres instance has been correctly provisioned or not.
->>>>>>> add393c2
 	// +optional
 	DbProvisoned bool `json:"dbProvisioned"`
 	// Indicates whether an Identity Provider instance (Keycloak / RH SSO) has been provisioned with realm, client and user.
