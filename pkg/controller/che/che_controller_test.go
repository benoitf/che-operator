//
// Copyright (c) 2012-2019 Red Hat, Inc.
// This program and the accompanying materials are made
// available under the terms of the Eclipse Public License 2.0
// which is available at https://www.eclipse.org/legal/epl-2.0/
//
// SPDX-License-Identifier: EPL-2.0
//
// Contributors:
//   Red Hat, Inc. - initial API and implementation
//
package che

import (
	"context"
	"fmt"
	mocks "github.com/eclipse/che-operator/mocks"
	"io/ioutil"
	"os"

	"reflect"
	"time"

	chev1alpha1 "github.com/che-incubator/kubernetes-image-puller-operator/pkg/apis/che/v1alpha1"
	"github.com/golang/mock/gomock"

	identity_provider "github.com/eclipse/che-operator/pkg/deploy/identity-provider"
	"github.com/golang/mock/gomock"
	"github.com/google/go-cmp/cmp"

	"github.com/eclipse/che-operator/pkg/deploy"
	"github.com/eclipse/che-operator/pkg/util"

	console "github.com/openshift/api/console/v1"

	orgv1 "github.com/eclipse/che-operator/pkg/apis/org/v1"
	oauth_config "github.com/openshift/api/config/v1"
	oauth "github.com/openshift/api/oauth/v1"
	routev1 "github.com/openshift/api/route/v1"
	userv1 "github.com/openshift/api/user/v1"
	operatorsv1 "github.com/operator-framework/api/pkg/operators/v1"
	operatorsv1alpha1 "github.com/operator-framework/api/pkg/operators/v1alpha1"
	packagesv1 "github.com/operator-framework/operator-lifecycle-manager/pkg/package-server/apis/operators/v1"

	"github.com/sirupsen/logrus"
	appsv1 "k8s.io/api/apps/v1"
	corev1 "k8s.io/api/core/v1"
	rbac "k8s.io/api/rbac/v1"

<<<<<<< HEAD
	che_mocks "github.com/eclipse/che-operator/mocks/pkg/controller/che"
	rbacapi "k8s.io/api/rbac/v1"
=======
>>>>>>> 4ee509e0
	"k8s.io/apimachinery/pkg/api/errors"
	metav1 "k8s.io/apimachinery/pkg/apis/meta/v1"
	"k8s.io/apimachinery/pkg/runtime"
	"k8s.io/apimachinery/pkg/types"
	"k8s.io/client-go/discovery"
	fakeDiscovery "k8s.io/client-go/discovery/fake"
	fakeclientset "k8s.io/client-go/kubernetes/fake"
	"k8s.io/client-go/kubernetes/scheme"
	"sigs.k8s.io/controller-runtime/pkg/client"
	"sigs.k8s.io/controller-runtime/pkg/client/fake"

	"sigs.k8s.io/controller-runtime/pkg/log/zap"
	"sigs.k8s.io/controller-runtime/pkg/reconcile"
	logf "sigs.k8s.io/controller-runtime/pkg/runtime/log"
	"sigs.k8s.io/yaml"

	"testing"
)

var (
	name            = "eclipse-che"
	namespace       = "eclipse-che"
	csvName         = "kubernetes-imagepuller-operator.v0.0.4"
	packageManifest = &packagesv1.PackageManifest{
		ObjectMeta: metav1.ObjectMeta{
			Name:      "kubernetes-imagepuller-operator",
			Namespace: namespace,
		},
		Status: packagesv1.PackageManifestStatus{
			CatalogSource:          "community-operators",
			CatalogSourceNamespace: "olm",
			DefaultChannel:         "stable",
			PackageName:            "kubernetes-imagepuller-operator",
		},
	}
	operatorGroup = &operatorsv1.OperatorGroup{
		ObjectMeta: metav1.ObjectMeta{
			Name:      "kubernetes-imagepuller-operator",
			Namespace: namespace,
		},
		Spec: operatorsv1.OperatorGroupSpec{
			TargetNamespaces: []string{
				namespace,
			},
		},
	}
	subscription = &operatorsv1alpha1.Subscription{
		ObjectMeta: metav1.ObjectMeta{
			Name:      "kubernetes-imagepuller-operator",
			Namespace: namespace,
		},
		Spec: &operatorsv1alpha1.SubscriptionSpec{
			CatalogSource:          "community-operators",
			Channel:                "stable",
			CatalogSourceNamespace: "olm",
			InstallPlanApproval:    operatorsv1alpha1.ApprovalAutomatic,
			Package:                "kubernetes-imagepuller-operator",
		},
	}
	wrongSubscription = &operatorsv1alpha1.Subscription{
		ObjectMeta: metav1.ObjectMeta{
			Name:      "kubernetes-imagepuller-operator",
			Namespace: namespace,
		},
		Spec: &operatorsv1alpha1.SubscriptionSpec{
			CatalogSource:          "community-operators",
			Channel:                "beta",
			CatalogSourceNamespace: "olm",
			InstallPlanApproval:    operatorsv1alpha1.ApprovalAutomatic,
			Package:                "kubernetes-imagepuller-operator",
		},
	}
	valueTrue          = true
	defaultImagePuller = &chev1alpha1.KubernetesImagePuller{
		TypeMeta: metav1.TypeMeta{
			APIVersion: "che.eclipse.org/v1alpha1",
			Kind:       "KubernetesImagePuller",
		},
		ObjectMeta: metav1.ObjectMeta{
			Name:      "eclipse-che-image-puller",
			Namespace: namespace,
			Labels: map[string]string{
				"app.kubernetes.io/part-of": name,
				"app":                       "che",
				"component":                 "kubernetes-image-puller",
			},
			ResourceVersion: "1",
			OwnerReferences: []metav1.OwnerReference{
				{
					APIVersion:         "org.eclipse.che/v1",
					Kind:               "CheCluster",
					Controller:         &valueTrue,
					BlockOwnerDeletion: &valueTrue,
					Name:               "eclipse-che",
				},
			},
		},
		Spec: chev1alpha1.KubernetesImagePullerSpec{
			DeploymentName: "kubernetes-image-puller",
			ConfigMapName:  "k8s-image-puller",
		},
	}
	clusterServiceVersion = &operatorsv1alpha1.ClusterServiceVersion{
		ObjectMeta: metav1.ObjectMeta{
			Namespace: namespace,
			Name:      csvName,
		},
	}
	nonEmptyUserList = &userv1.UserList{
		Items: []userv1.User{
			{
				ObjectMeta: metav1.ObjectMeta{
					Name: "user1",
				},
			},
			{
				ObjectMeta: metav1.ObjectMeta{
					Name: "user2",
				},
			},
		},
	}
	oAuthClient                  = &oauth.OAuthClient{}
	oAuthWithNoIdentityProviders = &oauth_config.OAuth{
		ObjectMeta: metav1.ObjectMeta{
			Name:      "cluster",
			Namespace: namespace,
		},
	}
	oAuthWithIdentityProvider = &oauth_config.OAuth{
		ObjectMeta: metav1.ObjectMeta{
			Name:      "cluster",
			Namespace: namespace,
		},
		Spec: oauth_config.OAuthSpec{
			IdentityProviders: []oauth_config.IdentityProvider{
				{
					Name: "htpasswd",
				},
			},
		},
	}
	route = &routev1.Route{}
)

func init() {
	operator := &appsv1.Deployment{}
	data, err := ioutil.ReadFile("../../../deploy/operator.yaml")
	yaml.Unmarshal(data, operator)
	if err == nil {
		for _, env := range operator.Spec.Template.Spec.Containers[0].Env {
			os.Setenv(env.Name, env.Value)
		}
	}
}

func TestCaseAutoDetectOAuth(t *testing.T) {
	type testCase struct {
		name                                string
		initObjects                         []runtime.Object
		openshiftVersion                    string
		initialOAuthValue                   *bool
		oAuthExpected                       *bool
		createOpenshiftOAuthUser            bool
		OpenShiftOAuthUserCredentialsSecret string
		mockFunction                        func(ctrl *gomock.Controller, crNamespace string, usernamePrefix string) *che_mocks.MockOpenShiftOAuthUserHandler
	}

	testCases := []testCase{
		{
			name: "che-operator should auto enable oAuth when Che CR with oAuth nil value on the Openshift 3 with users > 0",
			initObjects: []runtime.Object{
				nonEmptyUserList,
				&oauth.OAuthClient{},
			},
			openshiftVersion:  "3",
			initialOAuthValue: nil,
			oAuthExpected:     util.NewBoolPointer(true),
		},
		{
			name: "che-operator should auto disable oAuth when Che CR with nil oAuth on the Openshift 3 with no users",
			initObjects: []runtime.Object{
				&userv1.UserList{},
				&oauth.OAuthClient{},
			},
			openshiftVersion:  "3",
			initialOAuthValue: util.NewBoolPointer(false),
			oAuthExpected:     util.NewBoolPointer(false),
		},
		{
			name: "che-operator should respect oAuth = true even if there no users on the Openshift 3",
			initObjects: []runtime.Object{
				&userv1.UserList{},
				&oauth.OAuthClient{},
			},
			openshiftVersion:  "3",
			initialOAuthValue: util.NewBoolPointer(true),
			oAuthExpected:     util.NewBoolPointer(true),
		},
		{
			name: "che-operator should respect oAuth = true even if there are some users on the Openshift 3",
			initObjects: []runtime.Object{
				nonEmptyUserList,
				&oauth.OAuthClient{},
			},
			openshiftVersion:  "3",
			initialOAuthValue: util.NewBoolPointer(true),
			oAuthExpected:     util.NewBoolPointer(true),
		},
		{
			name: "che-operator should respect oAuth = false even if there are some users on the Openshift 3",
			initObjects: []runtime.Object{
				nonEmptyUserList,
				&oauth.OAuthClient{},
			},
			openshiftVersion:  "3",
			initialOAuthValue: util.NewBoolPointer(false),
			oAuthExpected:     util.NewBoolPointer(false),
		},
		{
			name: "che-operator should respect oAuth = false even if no users on the Openshift 3",
			initObjects: []runtime.Object{
				&userv1.UserList{},
				&oauth.OAuthClient{},
			},
			openshiftVersion:  "3",
			initialOAuthValue: util.NewBoolPointer(false),
			oAuthExpected:     util.NewBoolPointer(false),
		},
		{
			name: "che-operator should auto enable oAuth when Che CR with nil value on the Openshift 4 with identity providers",
			initObjects: []runtime.Object{
				oAuthWithIdentityProvider,
			},
			openshiftVersion:  "4",
			initialOAuthValue: nil,
			oAuthExpected:     util.NewBoolPointer(true),
		},
		{
			name: "che-operator should respect oAuth = true even if there no indentity providers on the Openshift 4",
			initObjects: []runtime.Object{
				oAuthWithNoIdentityProviders,
			},
			openshiftVersion:         "4",
			initialOAuthValue:        util.NewBoolPointer(true),
			oAuthExpected:            util.NewBoolPointer(true),
			createOpenshiftOAuthUser: true,
			mockFunction: func(ctrl *gomock.Controller, crNamespace string, userNamePrefix string) *che_mocks.MockOpenShiftOAuthUserHandler {
				m := che_mocks.NewMockOpenShiftOAuthUserHandler(ctrl)
				m.EXPECT().CreateOAuthInitialUser(userNamePrefix, crNamespace, gomock.Any())
				return m
			},
			OpenShiftOAuthUserCredentialsSecret: "openshift-oauth-user-credentials",
		},
		{
			name: "che-operator should respect oAuth = true even if there are some users on the Openshift 4",
			initObjects: []runtime.Object{
				oAuthWithIdentityProvider,
			},
			openshiftVersion:         "4",
			initialOAuthValue:        util.NewBoolPointer(true),
			oAuthExpected:            util.NewBoolPointer(true),
			createOpenshiftOAuthUser: true,
		},
		{
			name: "che-operator should respect oAuth = false even if there no indentity providers on the Openshift 4",
			initObjects: []runtime.Object{
				oAuthWithNoIdentityProviders,
			},
			openshiftVersion:  "4",
			initialOAuthValue: util.NewBoolPointer(false),
			oAuthExpected:     util.NewBoolPointer(false),
		},
		{
			name: "che-operator should respect oAuth = false even if there are some users on the Openshift 4",
			initObjects: []runtime.Object{
				oAuthWithIdentityProvider,
			},
			openshiftVersion:  "4",
			initialOAuthValue: util.NewBoolPointer(false),
			oAuthExpected:     util.NewBoolPointer(false),
		},
		{
			name:                     "che-operator should auto disable oAuth on error retieve identity providers",
			initObjects:              []runtime.Object{},
			openshiftVersion:         "4",
			initialOAuthValue:        nil,
			createOpenshiftOAuthUser: true,
			oAuthExpected:            util.NewBoolPointer(false),
		},
	}
	for _, testCase := range testCases {
		t.Run(testCase.name, func(t *testing.T) {
			logf.SetLogger(zap.LoggerTo(os.Stdout, true))

			scheme := scheme.Scheme
			orgv1.SchemeBuilder.AddToScheme(scheme)
			scheme.AddKnownTypes(oauth.SchemeGroupVersion, oAuthClient)
			scheme.AddKnownTypes(userv1.SchemeGroupVersion, &userv1.UserList{}, &userv1.User{})
			scheme.AddKnownTypes(oauth_config.SchemeGroupVersion, &oauth_config.OAuth{})
<<<<<<< HEAD
			scheme.AddKnownTypes(routev1.SchemeGroupVersion, &routev1.Route{})
=======
			scheme.AddKnownTypes(routev1.GroupVersion, route)
>>>>>>> 4ee509e0

			initCR := InitCheWithSimpleCR().DeepCopy()
			initCR.Spec.Auth.OpenShiftoAuth = testCase.initialOAuthValue
			testCase.initObjects = append(testCase.initObjects, initCR)
			initCR.Spec.Auth.CreateOpenShiftOAuthUser = testCase.createOpenshiftOAuthUser

			cli := fake.NewFakeClientWithScheme(scheme, testCase.initObjects...)
			nonCachedClient := fake.NewFakeClientWithScheme(scheme, testCase.initObjects...)
			clientSet := fakeclientset.NewSimpleClientset()
			fakeDiscovery, ok := clientSet.Discovery().(*fakeDiscovery.FakeDiscovery)
			fakeDiscovery.Fake.Resources = []*metav1.APIResourceList{}

			if !ok {
				t.Fatal("Error creating fake discovery client")
			}

			// prepare mocks
			var userHandlerMock *che_mocks.MockOpenShiftOAuthUserHandler
			if testCase.mockFunction != nil {
				ctrl := gomock.NewController(t)
				userHandlerMock = testCase.mockFunction(ctrl, initCR.Namespace, deploy.DefaultCheFlavor(initCR))
				defer ctrl.Finish()
			}

			r := &ReconcileChe{
				client:          cli,
				nonCachedClient: nonCachedClient,
				discoveryClient: fakeDiscovery,
				scheme:          scheme,
				tests:           true,
<<<<<<< HEAD
				userHandler:     userHandlerMock,
=======
>>>>>>> 4ee509e0
			}
			req := reconcile.Request{
				NamespacedName: types.NamespacedName{
					Name:      name,
					Namespace: namespace,
				},
			}

			os.Setenv("OPENSHIFT_VERSION", testCase.openshiftVersion)

			_, err := r.Reconcile(req)
			if err != nil {
				t.Fatalf("Error reconciling: %v", err)
			}

			cheCR := &orgv1.CheCluster{}
			if err := r.client.Get(context.TODO(), types.NamespacedName{Name: name, Namespace: namespace}, cheCR); err != nil {
				t.Errorf("CR not found")
			}

			if cheCR.Spec.Auth.OpenShiftoAuth == nil {
				t.Error("OAuth should not stay with nil value.")
			}

			if *cheCR.Spec.Auth.OpenShiftoAuth != *testCase.oAuthExpected {
				t.Errorf("Openshift oAuth should be %t", *testCase.oAuthExpected)
			}

			if cheCR.Status.OpenShiftOAuthUserCredentialsSecret != testCase.OpenShiftOAuthUserCredentialsSecret {
				t.Errorf("Expected initial openshift oAuth user secret %s in the CR status", testCase.OpenShiftOAuthUserCredentialsSecret)
			}
		})
	}
}

func TestImagePullerConfiguration(t *testing.T) {
	type testCase struct {
		name                  string
		initCR                *orgv1.CheCluster
		initObjects           []runtime.Object
		expectedCR            *orgv1.CheCluster
		expectedOperatorGroup *operatorsv1.OperatorGroup
		expectedSubscription  *operatorsv1alpha1.Subscription
		expectedImagePuller   *chev1alpha1.KubernetesImagePuller
		shouldDelete          bool
	}

	testCases := []testCase{
		{
			name:   "image puller enabled, no operatorgroup, should create an operatorgroup",
			initCR: InitCheCRWithImagePullerEnabled(),
			initObjects: []runtime.Object{
				packageManifest,
			},
			expectedOperatorGroup: operatorGroup,
		},
		{
			name:   "image puller enabled, operatorgroup exists, should create a subscription",
			initCR: InitCheCRWithImagePullerEnabled(),
			initObjects: []runtime.Object{
				packageManifest,
				operatorGroup,
			},
			expectedSubscription: subscription,
		},
		{
			name:   "image puller enabled, subscription created but has changed, should update subscription, this shouldn't happen",
			initCR: InitCheCRWithImagePullerEnabled(),
			initObjects: []runtime.Object{
				packageManifest,
				operatorGroup,
				wrongSubscription,
			},
			expectedSubscription: subscription,
		},
		{
			name:       "image puller enabled, subscription created, should add finalizer",
			initCR:     InitCheCRWithImagePullerEnabled(),
			expectedCR: ExpectedCheCRWithImagePullerFinalizer(),
			initObjects: []runtime.Object{
				packageManifest,
				operatorGroup,
				subscription,
			},
		},
		{
			name:   "image puller enabled with finalizer but default values are empty, subscription exists, should update the CR",
			initCR: InitCheCRWithImagePullerFinalizer(),
			expectedCR: &orgv1.CheCluster{
				TypeMeta: metav1.TypeMeta{
					Kind:       "CheCluster",
					APIVersion: "org.eclipse.che/v1",
				},
				ObjectMeta: metav1.ObjectMeta{
					Name:            name,
					Namespace:       namespace,
					ResourceVersion: "1",
					Finalizers: []string{
						"kubernetesimagepullers.finalizers.che.eclipse.org",
					},
				},
				Spec: orgv1.CheClusterSpec{
					ImagePuller: orgv1.CheClusterSpecImagePuller{
						Enable: true,
						Spec: chev1alpha1.KubernetesImagePullerSpec{
							DeploymentName: "kubernetes-image-puller",
							ConfigMapName:  "k8s-image-puller",
						},
					},
				},
			},
			initObjects: []runtime.Object{
				packageManifest,
				operatorGroup,
				subscription,
			},
		},
		{
			name:   "image puller enabled default values already set, subscription exists, should create a KubernetesImagePuller",
			initCR: InitCheCRWithImagePullerEnabledAndDefaultValuesSet(),
			initObjects: []runtime.Object{
				packageManifest,
				operatorGroup,
				subscription,
			},
			expectedImagePuller: defaultImagePuller,
		},
		{
			name:   "image puller enabled, KubernetesImagePuller created and spec in CheCluster is different, should update the KubernetesImagePuller",
			initCR: InitCheCRWithImagePullerEnabledAndNewValuesSet(),
			initObjects: []runtime.Object{
				packageManifest,
				operatorGroup,
				subscription,
				defaultImagePuller,
			},
			expectedImagePuller: &chev1alpha1.KubernetesImagePuller{
				TypeMeta: metav1.TypeMeta{Kind: "KubernetesImagePuller", APIVersion: "che.eclipse.org/v1alpha1"},
				ObjectMeta: metav1.ObjectMeta{
					ResourceVersion: "2",
					Name:            name + "-image-puller",
					Namespace:       namespace,
					Labels: map[string]string{
						"app":                       "che",
						"component":                 "kubernetes-image-puller",
						"app.kubernetes.io/part-of": "eclipse-che",
					},
					OwnerReferences: []metav1.OwnerReference{
						{
							APIVersion:         "org.eclipse.che/v1",
							Kind:               "CheCluster",
							BlockOwnerDeletion: &valueTrue,
							Controller:         &valueTrue,
							Name:               name,
						},
					},
				},
				Spec: chev1alpha1.KubernetesImagePullerSpec{
					ConfigMapName:  "k8s-image-puller-trigger-update",
					DeploymentName: "kubernetes-image-puller-trigger-update",
				},
			},
		},
		{
			name:   "image puller already created, imagePuller disabled, should delete everything",
			initCR: InitCheCRWithImagePullerDisabled(),
			initObjects: []runtime.Object{
				packageManifest,
				operatorGroup,
				subscription,
				clusterServiceVersion,
				defaultImagePuller,
			},
			shouldDelete: true,
		},
	}

	for _, testCase := range testCases {
		t.Run(testCase.name, func(t *testing.T) {
			logf.SetLogger(zap.LoggerTo(os.Stdout, true))
			orgv1.SchemeBuilder.AddToScheme(scheme.Scheme)
			packagesv1.AddToScheme(scheme.Scheme)
			operatorsv1alpha1.AddToScheme(scheme.Scheme)
			operatorsv1.AddToScheme(scheme.Scheme)
			chev1alpha1.AddToScheme(scheme.Scheme)
			routev1.AddToScheme(scheme.Scheme)
			testCase.initObjects = append(testCase.initObjects, testCase.initCR)
			cli := fake.NewFakeClientWithScheme(scheme.Scheme, testCase.initObjects...)
			nonCachedClient := fake.NewFakeClientWithScheme(scheme.Scheme, testCase.initObjects...)
			clientSet := fakeclientset.NewSimpleClientset()
			fakeDiscovery, ok := clientSet.Discovery().(*fakeDiscovery.FakeDiscovery)
			fakeDiscovery.Fake.Resources = []*metav1.APIResourceList{
				{
					GroupVersion: "packages.operators.coreos.com/v1",
					APIResources: []metav1.APIResource{
						{
							Kind: "PackageManifest",
						},
					},
				},
				{
					GroupVersion: "operators.coreos.com/v1alpha1",
					APIResources: []metav1.APIResource{
						{Kind: "OperatorGroup"},
						{Kind: "Subscription"},
						{Kind: "ClusterServiceVersion"},
					},
				},
				{
					GroupVersion: "che.eclipse.org/v1alpha1",
					APIResources: []metav1.APIResource{
						{Kind: "KubernetesImagePuller"},
					},
				},
			}

			if !ok {
				t.Error("Error creating fake discovery client")
				os.Exit(1)
			}

			r := &ReconcileChe{
				client:          cli,
				nonCachedClient: nonCachedClient,
				discoveryClient: fakeDiscovery,
				scheme:          scheme.Scheme,
				tests:           true,
			}
			req := reconcile.Request{
				NamespacedName: types.NamespacedName{
					Name:      name,
					Namespace: namespace,
				},
			}
			_, err := r.Reconcile(req)
			if err != nil {
				t.Fatalf("Error reconciling: %v", err)
			}

			if testCase.expectedOperatorGroup != nil {
				gotOperatorGroup := &operatorsv1.OperatorGroup{}
				err := r.nonCachedClient.Get(context.TODO(), types.NamespacedName{Namespace: testCase.expectedOperatorGroup.Namespace, Name: testCase.expectedOperatorGroup.Name}, gotOperatorGroup)
				if err != nil {
					t.Errorf("Error getting OperatorGroup: %v", err)
				}
				if !reflect.DeepEqual(testCase.expectedOperatorGroup.Spec.TargetNamespaces, gotOperatorGroup.Spec.TargetNamespaces) {
					t.Errorf("Error expected target namespace %v but got %v", testCase.expectedOperatorGroup.Spec.TargetNamespaces, gotOperatorGroup.Spec.TargetNamespaces)
				}
			}
			if testCase.expectedSubscription != nil {
				gotSubscription := &operatorsv1alpha1.Subscription{}
				err := r.nonCachedClient.Get(context.TODO(), types.NamespacedName{Namespace: testCase.expectedSubscription.Namespace, Name: testCase.expectedSubscription.Name}, gotSubscription)
				if err != nil {
					t.Errorf("Error getting Subscription: %v", err)
				}
				if !reflect.DeepEqual(testCase.expectedSubscription.Spec, gotSubscription.Spec) {
					t.Errorf("Error, subscriptions differ (-want +got) %v", cmp.Diff(testCase.expectedSubscription.Spec, gotSubscription.Spec))
				}
			}
			// if expectedCR is not set, don't check it
			if testCase.expectedCR != nil && !reflect.DeepEqual(testCase.initCR, testCase.expectedCR) {
				gotCR := &orgv1.CheCluster{}
				err = r.client.Get(context.TODO(), types.NamespacedName{Namespace: namespace, Name: name}, gotCR)
				if err != nil {
					t.Errorf("Error getting CheCluster: %v", err)
				}
				if !reflect.DeepEqual(testCase.expectedCR, gotCR) {
					t.Errorf("Expected CR and CR returned from API server are different (-want +got): %v", cmp.Diff(testCase.expectedCR, gotCR))
				}
			}
			if testCase.expectedImagePuller != nil {
				gotImagePuller := &chev1alpha1.KubernetesImagePuller{}
				err = r.client.Get(context.TODO(), types.NamespacedName{Namespace: testCase.expectedImagePuller.Namespace, Name: testCase.expectedImagePuller.Name}, gotImagePuller)
				if err != nil {
					t.Errorf("Error getting KubernetesImagePuller: %v", err)
				}
				if !reflect.DeepEqual(testCase.expectedImagePuller, gotImagePuller) {
					t.Errorf("Expected KubernetesImagePuller and KubernetesImagePuller returned from API server differ (-want, +got): %v", cmp.Diff(testCase.expectedImagePuller, gotImagePuller))
				}
			}
			if testCase.shouldDelete {

				imagePuller := &chev1alpha1.KubernetesImagePuller{}
				err = r.client.Get(context.TODO(), types.NamespacedName{Namespace: namespace, Name: name + "-image-puller"}, imagePuller)
				if err == nil || !errors.IsNotFound(err) {
					t.Fatalf("Should not have found KubernetesImagePuller: %v", err)
				}

				clusterServiceVersion := &operatorsv1alpha1.ClusterServiceVersion{}
				err = r.nonCachedClient.Get(context.TODO(), types.NamespacedName{Namespace: namespace, Name: csvName}, clusterServiceVersion)
				if err == nil || !errors.IsNotFound(err) {
					t.Fatalf("Should not have found ClusterServiceVersion: %v", err)
				}

				subscription := &operatorsv1alpha1.Subscription{}
				err = r.nonCachedClient.Get(context.TODO(), types.NamespacedName{Namespace: namespace, Name: "kubernetes-imagepuller-operator"}, subscription)
				if err == nil || !errors.IsNotFound(err) {
					t.Fatalf("Should not have found subscription: %v", err)
				}

				operatorGroup := &operatorsv1.OperatorGroup{}
				err = r.nonCachedClient.Get(context.TODO(), types.NamespacedName{Namespace: namespace, Name: "kubernetes-imagepuller-operator"}, operatorGroup)
				if err == nil || !errors.IsNotFound(err) {
					t.Fatalf("Should not have found subscription: %v", err)
				}
			}
		})
	}
}

func TestCheController(t *testing.T) {
	os.Setenv("OPENSHIFT_VERSION", "3")
	// Set the logger to development mode for verbose logs.
	logf.SetLogger(logf.ZapLogger(true))

	cl, dc, scheme := Init()

	// Create a ReconcileChe object with the scheme and fake client
	r := &ReconcileChe{client: cl, nonCachedClient: cl, scheme: &scheme, discoveryClient: dc, tests: true}

	// get CR
	cheCR := &orgv1.CheCluster{}
	if err := cl.Get(context.TODO(), types.NamespacedName{Name: name, Namespace: namespace}, cheCR); err != nil {
		t.Errorf("CR not found")
	}

	// Mock request to simulate Reconcile() being called on an event for a
	// watched resource .
	req := reconcile.Request{
		NamespacedName: types.NamespacedName{
			Name:      name,
			Namespace: namespace,
		},
	}

	_, err := r.Reconcile(req)
	if err != nil {
		t.Fatalf("reconcile: (%v)", err)
	}
	_, err = r.Reconcile(req)
	if err != nil {
		t.Fatalf("reconcile: (%v)", err)
	}
	_, err = r.Reconcile(req)
	if err != nil {
		t.Fatalf("reconcile: (%v)", err)
	}
	_, err = r.Reconcile(req)
	if err != nil {
		t.Fatalf("reconcile: (%v)", err)
	}

	// get devfile-registry configmap
	devfilecm := &corev1.ConfigMap{}
	if err := cl.Get(context.TODO(), types.NamespacedName{Name: deploy.DevfileRegistryName, Namespace: cheCR.Namespace}, devfilecm); err != nil {
		t.Errorf("ConfigMap %s not found: %s", devfilecm.Name, err)
	}

	// update CR and make sure Che configmap has been updated
	cheCR.Spec.Server.TlsSupport = true
	if err := cl.Update(context.TODO(), cheCR); err != nil {
		t.Error("Failed to update CheCluster custom resource")
	}

	// reconcile again
	_, err = r.Reconcile(req)
	if err != nil {
		t.Fatalf("reconcile: (%v)", err)
	}
	_, err = r.Reconcile(req)
	if err != nil {
		t.Fatalf("reconcile: (%v)", err)
	}
	_, err = r.Reconcile(req)
	if err != nil {
		t.Fatalf("reconcile: (%v)", err)
	}

	// get configmap
	cm := &corev1.ConfigMap{}
	if err := cl.Get(context.TODO(), types.NamespacedName{Name: "che", Namespace: cheCR.Namespace}, cm); err != nil {
		t.Errorf("ConfigMap %s not found: %s", cm.Name, err)
	}

	customCm := &corev1.ConfigMap{}

	// Custom ConfigMap should be gone
	err = cl.Get(context.TODO(), types.NamespacedName{Name: "custom", Namespace: cheCR.Namespace}, customCm)
	if !errors.IsNotFound(err) {
		t.Errorf("Custom config map should be deleted and merged with Che ConfigMap")
	}

	// Get the custom role binding that should have been created for the role we passed in
	rb := &rbac.RoleBinding{}
	if err := cl.Get(context.TODO(), types.NamespacedName{Name: "che-workspace-custom", Namespace: cheCR.Namespace}, rb); err != nil {
		t.Errorf("Custom role binding %s not found: %s", rb.Name, err)
	}

	// run a few checks to make sure the operator reconciled tls routes and updated configmap
	if cm.Data["CHE_INFRA_OPENSHIFT_TLS__ENABLED"] != "true" {
		t.Errorf("ConfigMap wasn't updated. Extecting true, got: %s", cm.Data["CHE_INFRA_OPENSHIFT_TLS__ENABLED"])
	}
	route := &routev1.Route{}
	if err := cl.Get(context.TODO(), types.NamespacedName{Name: deploy.DefaultCheFlavor(cheCR), Namespace: cheCR.Namespace}, route); err != nil {
		t.Errorf("Route %s not found: %s", cm.Name, err)
	}
	if route.Spec.TLS.Termination != "edge" {
		t.Errorf("Test failed as %s %s is not a TLS route", route.Kind, route.Name)
	}

	// update CR and make sure Che configmap has been updated
	cheCR.Spec.Auth.OpenShiftoAuth = util.NewBoolPointer(true)
	if err := cl.Update(context.TODO(), cheCR); err != nil {
		t.Error("Failed to update CheCluster custom resource")
	}

	_, err = r.Reconcile(req)
	if err != nil {
		t.Fatalf("reconcile: (%v)", err)
	}

	// get configmap and check if identity provider name and workspace project name are correctly set
	cm = &corev1.ConfigMap{}
	if err := cl.Get(context.TODO(), types.NamespacedName{Name: "che", Namespace: cheCR.Namespace}, cm); err != nil {
		t.Errorf("ConfigMap %s not found: %s", cm.Name, err)
	}
	if cm.Data["CHE_INFRA_OPENSHIFT_PROJECT"] != "" {
		t.Errorf("ConfigMap wasn't updated properly. Extecting empty string, got: '%s'", cm.Data["CHE_INFRA_OPENSHIFT_PROJECT"])
	}

	_, isOpenshiftv4, err := util.DetectOpenShift()
	if err != nil {
		logrus.Errorf("Error detecting openshift version: %v", err)
	}
	expectedIdentityProviderName := "openshift-v3"
	if isOpenshiftv4 {
		expectedIdentityProviderName = "openshift-v4"
	}

	if cm.Data["CHE_INFRA_OPENSHIFT_OAUTH__IDENTITY__PROVIDER"] != expectedIdentityProviderName {
		t.Errorf("ConfigMap wasn't updated properly. Expecting '%s', got: '%s'", expectedIdentityProviderName, cm.Data["CHE_INFRA_OPENSHIFT_OAUTH__IDENTITY__PROVIDER"])
	}

	clusterAPI := deploy.ClusterAPI{
		Client: r.client,
		Scheme: r.scheme,
	}

	deployContext := &deploy.DeployContext{
		CheCluster: cheCR,
		ClusterAPI: clusterAPI,
	}

	if err = r.client.Get(context.TODO(), types.NamespacedName{Name: cheCR.Name, Namespace: cheCR.Namespace}, cheCR); err != nil {
		t.Errorf("Failed to get the Che custom resource %s: %s", cheCR.Name, err)
	}
	if _, err = identity_provider.SyncOpenShiftIdentityProviderItems(deployContext); err != nil {
		t.Errorf("Failed to create the items for the identity provider: %s", err)
	}
	oAuthClientName := cheCR.Spec.Auth.OAuthClientName
	oauthSecret := cheCR.Spec.Auth.OAuthSecret
	oAuthClient := &oauth.OAuthClient{}
	if err = r.client.Get(context.TODO(), types.NamespacedName{Name: oAuthClientName, Namespace: ""}, oAuthClient); err != nil {
		t.Errorf("Failed to Get oAuthClient %s: %s", oAuthClient.Name, err)
	}
	if oAuthClient.Secret != oauthSecret {
		t.Errorf("Secrets do not match. Expecting %s, got %s", oauthSecret, oAuthClient.Secret)
	}

	// check if a new Postgres deployment is not created when spec.Database.ExternalDB is true
	cheCR.Spec.Database.ExternalDb = true
	if err := cl.Update(context.TODO(), cheCR); err != nil {
		t.Error("Failed to update CheCluster custom resource")
	}
	postgresDeployment := &appsv1.Deployment{}
	err = r.client.Get(context.TODO(), types.NamespacedName{Name: deploy.PostgresName, Namespace: cheCR.Namespace}, postgresDeployment)
	err = r.client.Delete(context.TODO(), postgresDeployment)
	_, err = r.Reconcile(req)
	if err != nil {
		t.Fatalf("reconcile: (%v)", err)
	}
	err = r.client.Get(context.TODO(), types.NamespacedName{Name: deploy.PostgresName, Namespace: cheCR.Namespace}, postgresDeployment)
	if err == nil {
		t.Fatalf("Deployment postgres shoud not exist")
	}

	// check of storageClassName ends up in pvc spec
	fakeStorageClassName := "fake-storage-class-name"
	cheCR.Spec.Storage.PostgresPVCStorageClassName = fakeStorageClassName
	cheCR.Spec.Database.ExternalDb = false
	if err := r.client.Update(context.TODO(), cheCR); err != nil {
		t.Fatalf("Failed to update %s CR: %s", cheCR.Name, err)
	}
	pvc := &corev1.PersistentVolumeClaim{}
	if err = r.client.Get(context.TODO(), types.NamespacedName{Name: deploy.DefaultPostgresVolumeClaimName, Namespace: cheCR.Namespace}, pvc); err != nil {
		t.Fatalf("Failed to get PVC: %s", err)
	}
	if err = r.client.Delete(context.TODO(), pvc); err != nil {
		t.Fatalf("Failed to delete PVC %s: %s", pvc.Name, err)
	}
	_, err = r.Reconcile(req)
	if err != nil {
		t.Fatalf("reconcile: (%v)", err)
	}
	pvc = &corev1.PersistentVolumeClaim{}
	if err = r.client.Get(context.TODO(), types.NamespacedName{Name: deploy.DefaultPostgresVolumeClaimName, Namespace: cheCR.Namespace}, pvc); err != nil {
		t.Fatalf("Failed to get PVC: %s", err)
	}
	actualStorageClassName := pvc.Spec.StorageClassName
	if len(*actualStorageClassName) != len(fakeStorageClassName) {
		t.Fatalf("Expecting %s storageClassName, got %s", fakeStorageClassName, *actualStorageClassName)
	}

	// check if oAuthClient is deleted after CR is deleted (finalizer logic)
	// since fake api does not set deletion timestamp, CR is updated in tests rather than deleted
	logrus.Info("Updating CR with deletion timestamp")
	deletionTimestamp := &metav1.Time{Time: time.Now()}
	cheCR.DeletionTimestamp = deletionTimestamp
	if err := r.client.Update(context.TODO(), cheCR); err != nil {
		t.Fatalf("Failed to update CR: %s", err)
	}
	if err := r.ReconcileFinalizer(cheCR); err != nil {
		t.Fatal("Failed to reconcile oAuthClient")
	}
	oauthClientName := cheCR.Spec.Auth.OAuthClientName
	_, err = r.GetOAuthClient(oauthClientName)
	if err == nil {
		t.Fatalf("OauthClient %s has not been deleted", oauthClientName)
	}
	logrus.Infof("Disregard the error above. OauthClient %s has been deleted", oauthClientName)
}

func TestConfiguringLabelsForRoutes(t *testing.T) {
	os.Setenv("OPENSHIFT_VERSION", "3")
	// Set the logger to development mode for verbose logs.
	logf.SetLogger(logf.ZapLogger(true))

	cl, dc, scheme := Init()

	// Create a ReconcileChe object with the scheme and fake client
	r := &ReconcileChe{client: cl, nonCachedClient: cl, scheme: &scheme, discoveryClient: dc, tests: true}

	// get CR
	cheCR := &orgv1.CheCluster{}
	if err := cl.Get(context.TODO(), types.NamespacedName{Name: name, Namespace: namespace}, cheCR); err != nil {
		t.Errorf("CR not found")
	}

	// Mock request to simulate Reconcile() being called on an event for a
	// watched resource .
	req := reconcile.Request{
		NamespacedName: types.NamespacedName{
			Name:      name,
			Namespace: namespace,
		},
	}

	// reconcile
	_, err := r.Reconcile(req)
	if err != nil {
		t.Fatalf("reconcile: (%v)", err)
	}

	cheCR.Spec.Server.CheServerRoute.Labels = "route=one"
	if err := cl.Update(context.TODO(), cheCR); err != nil {
		t.Error("Failed to update CheCluster custom resource")
	}

	// reconcile again
	_, err = r.Reconcile(req)
	if err != nil {
		t.Fatalf("reconcile: (%v)", err)
	}

	// get route
	route := &routev1.Route{}
	if err := cl.Get(context.TODO(), types.NamespacedName{Name: deploy.DefaultCheFlavor(cheCR), Namespace: cheCR.Namespace}, route); err != nil {
		t.Errorf("Route %s not found: %s", route.Name, err)
	}

	if route.ObjectMeta.Labels["route"] != "one" {
		t.Fatalf("Route '%s' does not have label '%s'", route.Name, route)
	}
}

func TestShouldSetUpCorrectlyInternalIdentityProviderServiceURL(t *testing.T) {
	os.Setenv("OPENSHIFT_VERSION", "3")

	type testCase struct {
		name                                string
		cheCR                               *orgv1.CheCluster
		expectedIdentityProviderInternalURL string
	}

	// Set the logger to development mode for verbose logs.
	logf.SetLogger(logf.ZapLogger(true))

	testCases := []testCase{
		{
			name: "Should use 'external' public identity provider url, when internal network is enabled",
			cheCR: &orgv1.CheCluster{
				TypeMeta: metav1.TypeMeta{
					Kind:       "CheCluster",
					APIVersion: "org.eclipse.che/v1",
				},
				ObjectMeta: metav1.ObjectMeta{
					Name:            name,
					Namespace:       namespace,
					ResourceVersion: "1",
				},
				Spec: orgv1.CheClusterSpec{
					Server: orgv1.CheClusterSpecServer{
						UseInternalClusterSVCNames: true,
					},
					Auth: orgv1.CheClusterSpecAuth{
						OpenShiftoAuth:           util.NewBoolPointer(false),
						ExternalIdentityProvider: true,
						IdentityProviderURL:      "http://external-keycloak",
					},
				},
			},
			expectedIdentityProviderInternalURL: "http://external-keycloak/auth",
		},
		{
			name: "Should use 'external' public identity provider url, when internal network is disabled",
			cheCR: &orgv1.CheCluster{
				TypeMeta: metav1.TypeMeta{
					Kind:       "CheCluster",
					APIVersion: "org.eclipse.che/v1",
				},
				ObjectMeta: metav1.ObjectMeta{
					Name:            name,
					Namespace:       namespace,
					ResourceVersion: "1",
				},
				Spec: orgv1.CheClusterSpec{
					Server: orgv1.CheClusterSpecServer{
						UseInternalClusterSVCNames: false,
					},
					Auth: orgv1.CheClusterSpecAuth{
						OpenShiftoAuth:           util.NewBoolPointer(false),
						ExternalIdentityProvider: true,
						IdentityProviderURL:      "http://external-keycloak",
					},
				},
			},
			expectedIdentityProviderInternalURL: "http://external-keycloak/auth",
		},
		{
			name: "Should use public identity provider url, when internal network is disabled",
			cheCR: &orgv1.CheCluster{
				TypeMeta: metav1.TypeMeta{
					Kind:       "CheCluster",
					APIVersion: "org.eclipse.che/v1",
				},
				ObjectMeta: metav1.ObjectMeta{
					Name:            name,
					Namespace:       namespace,
					ResourceVersion: "1",
				},
				Spec: orgv1.CheClusterSpec{
					Server: orgv1.CheClusterSpecServer{
						UseInternalClusterSVCNames: false,
					},
					Auth: orgv1.CheClusterSpecAuth{
						OpenShiftoAuth:           util.NewBoolPointer(false),
						ExternalIdentityProvider: false,
					},
				},
			},
			expectedIdentityProviderInternalURL: "http://keycloak/auth",
		},
		{
			name: "Should use internal identity provider url, when internal network is enabled",
			cheCR: &orgv1.CheCluster{
				TypeMeta: metav1.TypeMeta{
					Kind:       "CheCluster",
					APIVersion: "org.eclipse.che/v1",
				},
				ObjectMeta: metav1.ObjectMeta{
					Name:            name,
					Namespace:       namespace,
					ResourceVersion: "1",
				},
				Spec: orgv1.CheClusterSpec{
					Server: orgv1.CheClusterSpecServer{
						UseInternalClusterSVCNames: true,
					},
					Auth: orgv1.CheClusterSpecAuth{
						OpenShiftoAuth:           util.NewBoolPointer(false),
						ExternalIdentityProvider: false,
					},
				},
			},
			expectedIdentityProviderInternalURL: "http://keycloak.eclipse-che.svc:8080/auth",
		},
	}

	for _, testCase := range testCases {
		t.Run(testCase.name, func(t *testing.T) {
			scheme := scheme.Scheme
			orgv1.SchemeBuilder.AddToScheme(scheme)
			scheme.AddKnownTypes(routev1.SchemeGroupVersion, &routev1.Route{})

			cli := fake.NewFakeClientWithScheme(scheme, testCase.cheCR)
			nonCachedClient := fake.NewFakeClientWithScheme(scheme, testCase.cheCR)
			clientSet := fakeclientset.NewSimpleClientset()
			fakeDiscovery, ok := clientSet.Discovery().(*fakeDiscovery.FakeDiscovery)
			fakeDiscovery.Fake.Resources = []*metav1.APIResourceList{}
			if !ok {
				t.Fatal("Error creating fake discovery client")
			}
			r := &ReconcileChe{
				client:          cli,
				nonCachedClient: nonCachedClient,
				discoveryClient: fakeDiscovery,
				scheme:          scheme,
				tests:           true,
			}
			req := reconcile.Request{
				NamespacedName: types.NamespacedName{
					Name:      name,
					Namespace: namespace,
				},
			}

			clusterAPI := deploy.ClusterAPI{
				Client: r.client,
				Scheme: r.scheme,
			}
			deployContext := &deploy.DeployContext{
				CheCluster: testCase.cheCR,
				ClusterAPI: clusterAPI,
			}

			// Set up che host for route
			cheRoute, _ := deploy.GetSpecRoute(deployContext, deploy.DefaultCheFlavor(testCase.cheCR), "che-host", "che-host", 8080, "", "che")
			r.client.Create(context.TODO(), cheRoute)
			// Set up keycloak host for route
			keycloakRoute, _ := deploy.GetSpecRoute(deployContext, deploy.IdentityProviderName, "keycloak", deploy.IdentityProviderName, 8080, "", deploy.IdentityProviderName)
			r.client.Create(context.TODO(), keycloakRoute)

			_, err := r.Reconcile(req)
			if err != nil {
				t.Fatalf("Error reconciling: %v", err)
			}
			_, err = r.Reconcile(req)
			if err != nil {
				t.Fatalf("Error reconciling: %v", err)
			}
			_, err = r.Reconcile(req)
			if err != nil {
				t.Fatalf("Error reconciling: %v", err)
			}

			cheCm := &corev1.ConfigMap{}
			if err := r.client.Get(context.TODO(), types.NamespacedName{Name: "che", Namespace: testCase.cheCR.Namespace}, cheCm); err != nil {
				t.Errorf("ConfigMap %s not found: %s", cheCm.Name, err)
			}

			keycloakInternalURLActual := cheCm.Data["CHE_KEYCLOAK_AUTH__INTERNAL__SERVER__URL"]
			keycloakInternalURLExpected := testCase.expectedIdentityProviderInternalURL
			if keycloakInternalURLActual != keycloakInternalURLExpected {
				t.Fatalf("Keycloak internal url must be %s", keycloakInternalURLExpected)
			}
		})
	}
}

func TestShouldSetUpCorrectlyInternalPluginRegistryServiceURL(t *testing.T) {
	os.Setenv("OPENSHIFT_VERSION", "3")

	type testCase struct {
		name                              string
		cheCR                             *orgv1.CheCluster
		expectedPluginRegistryInternalURL string
	}

	// Set the logger to development mode for verbose logs.
	logf.SetLogger(logf.ZapLogger(true))

	testCases := []testCase{
		{
			name: "Should use 'external' public plugin registry url, when internal network is enabled",
			cheCR: &orgv1.CheCluster{
				TypeMeta: metav1.TypeMeta{
					Kind:       "CheCluster",
					APIVersion: "org.eclipse.che/v1",
				},
				ObjectMeta: metav1.ObjectMeta{
					Name:            name,
					Namespace:       namespace,
					ResourceVersion: "1",
				},
				Spec: orgv1.CheClusterSpec{
					Server: orgv1.CheClusterSpecServer{
						UseInternalClusterSVCNames: true,
						ExternalPluginRegistry:     true,
						PluginRegistryUrl:          "http://external-plugin-registry",
					},
					Auth: orgv1.CheClusterSpecAuth{
						OpenShiftoAuth: util.NewBoolPointer(false),
					},
				},
			},
			expectedPluginRegistryInternalURL: "http://external-plugin-registry",
		},
		{
			name: "Should use 'external' public plugin registry url, when internal network is disabled",
			cheCR: &orgv1.CheCluster{
				TypeMeta: metav1.TypeMeta{
					Kind:       "CheCluster",
					APIVersion: "org.eclipse.che/v1",
				},
				ObjectMeta: metav1.ObjectMeta{
					Name:            name,
					Namespace:       namespace,
					ResourceVersion: "1",
				},
				Spec: orgv1.CheClusterSpec{
					Server: orgv1.CheClusterSpecServer{
						UseInternalClusterSVCNames: false,
						ExternalPluginRegistry:     true,
						PluginRegistryUrl:          "http://external-plugin-registry",
					},
					Auth: orgv1.CheClusterSpecAuth{
						OpenShiftoAuth: util.NewBoolPointer(false),
					},
				},
			},
			expectedPluginRegistryInternalURL: "http://external-plugin-registry",
		},
		{
			name: "Should use public plugin registry url, when internal network is disabled",
			cheCR: &orgv1.CheCluster{
				TypeMeta: metav1.TypeMeta{
					Kind:       "CheCluster",
					APIVersion: "org.eclipse.che/v1",
				},
				ObjectMeta: metav1.ObjectMeta{
					Name:            name,
					Namespace:       namespace,
					ResourceVersion: "1",
				},
				Spec: orgv1.CheClusterSpec{
					Server: orgv1.CheClusterSpecServer{
						UseInternalClusterSVCNames: false,
						ExternalPluginRegistry:     false,
					},
					Auth: orgv1.CheClusterSpecAuth{
						OpenShiftoAuth: util.NewBoolPointer(false),
					},
				},
			},
			expectedPluginRegistryInternalURL: "http://plugin-registry/v3",
		},
		{
			name: "Should use internal plugin registry url, when internal network is enabled",
			cheCR: &orgv1.CheCluster{
				TypeMeta: metav1.TypeMeta{
					Kind:       "CheCluster",
					APIVersion: "org.eclipse.che/v1",
				},
				ObjectMeta: metav1.ObjectMeta{
					Name:            name,
					Namespace:       namespace,
					ResourceVersion: "1",
				},
				Spec: orgv1.CheClusterSpec{
					Server: orgv1.CheClusterSpecServer{
						UseInternalClusterSVCNames: true,
						ExternalPluginRegistry:     false,
					},
					Auth: orgv1.CheClusterSpecAuth{
						OpenShiftoAuth: util.NewBoolPointer(false),
					},
				},
			},
			expectedPluginRegistryInternalURL: "http://plugin-registry.eclipse-che.svc:8080/v3",
		},
	}

	for _, testCase := range testCases {
		t.Run(testCase.name, func(t *testing.T) {
			scheme := scheme.Scheme
			orgv1.SchemeBuilder.AddToScheme(scheme)
			scheme.AddKnownTypes(routev1.SchemeGroupVersion, &routev1.Route{})

			cli := fake.NewFakeClientWithScheme(scheme, testCase.cheCR)
			nonCachedClient := fake.NewFakeClientWithScheme(scheme, testCase.cheCR)
			clientSet := fakeclientset.NewSimpleClientset()
			fakeDiscovery, ok := clientSet.Discovery().(*fakeDiscovery.FakeDiscovery)
			fakeDiscovery.Fake.Resources = []*metav1.APIResourceList{}
			if !ok {
				t.Fatal("Error creating fake discovery client")
			}
			r := &ReconcileChe{
				client:          cli,
				nonCachedClient: nonCachedClient,
				discoveryClient: fakeDiscovery,
				scheme:          scheme,
				tests:           true,
			}
			req := reconcile.Request{
				NamespacedName: types.NamespacedName{
					Name:      name,
					Namespace: namespace,
				},
			}

			clusterAPI := deploy.ClusterAPI{
				Client: r.client,
				Scheme: r.scheme,
			}
			deployContext := &deploy.DeployContext{
				CheCluster: testCase.cheCR,
				ClusterAPI: clusterAPI,
			}

			// Set up che host for route
			cheRoute, _ := deploy.GetSpecRoute(deployContext, deploy.DefaultCheFlavor(testCase.cheCR), "che-host", "che-host", 8080, "", "che")
			r.client.Create(context.TODO(), cheRoute)
			// Set up keycloak host for route
			keycloakRoute, _ := deploy.GetSpecRoute(deployContext, deploy.IdentityProviderName, "keycloak", deploy.IdentityProviderName, 8080, "", deploy.IdentityProviderName)
			r.client.Create(context.TODO(), keycloakRoute)
			// Set up plugin registry host for route
			pluginRegistryRoute, _ := deploy.GetSpecRoute(deployContext, deploy.PluginRegistryName, "plugin-registry", deploy.PluginRegistryName, 8080, "", deploy.PluginRegistryName)
			r.client.Create(context.TODO(), pluginRegistryRoute)
			// Set up devfile registry host for route
			devfileRegistryRoute, _ := deploy.GetSpecRoute(deployContext, deploy.DevfileRegistryName, "devfile-registry", deploy.DevfileRegistryName, 8080, "", deploy.DevfileRegistryName)
			r.client.Create(context.TODO(), devfileRegistryRoute)

			_, err := r.Reconcile(req)
			if err != nil {
				t.Fatalf("Error reconciling: %v", err)
			}
			_, err = r.Reconcile(req)
			if err != nil {
				t.Fatalf("Error reconciling: %v", err)
			}

			cheCm := &corev1.ConfigMap{}
			if err := r.client.Get(context.TODO(), types.NamespacedName{Name: "che", Namespace: testCase.cheCR.Namespace}, cheCm); err != nil {
				t.Errorf("ConfigMap %s not found: %s", cheCm.Name, err)
			}

			pluginRegistryInternalURLActual := cheCm.Data["CHE_WORKSPACE_PLUGIN__REGISTRY__INTERNAL__URL"]
			pluginRegistryInternalURLExpected := testCase.expectedPluginRegistryInternalURL
			if pluginRegistryInternalURLActual != pluginRegistryInternalURLExpected {
				t.Fatalf("plugin registry internal url must be %s", pluginRegistryInternalURLExpected)
			}
		})
	}
}

func TestShouldSetUpCorrectlyInternalDevfileRegistryServiceURL(t *testing.T) {
	os.Setenv("OPENSHIFT_VERSION", "3")

	type testCase struct {
		name                               string
		cheCR                              *orgv1.CheCluster
		expectedDevfileRegistryInternalURL string
	}

	// Set the logger to development mode for verbose logs.
	logf.SetLogger(logf.ZapLogger(true))

	testCases := []testCase{
		{
			name: "Should use 'external' devfile registry url, when internal network is enabled",
			cheCR: &orgv1.CheCluster{
				TypeMeta: metav1.TypeMeta{
					Kind:       "CheCluster",
					APIVersion: "org.eclipse.che/v1",
				},
				ObjectMeta: metav1.ObjectMeta{
					Name:            name,
					Namespace:       namespace,
					ResourceVersion: "1",
				},
				Spec: orgv1.CheClusterSpec{
					Server: orgv1.CheClusterSpecServer{
						UseInternalClusterSVCNames: true,
						ExternalDevfileRegistry:    true,
						DevfileRegistryUrl:         "http://external-devfile-registry",
					},
					Auth: orgv1.CheClusterSpecAuth{
						OpenShiftoAuth: util.NewBoolPointer(false),
					},
				},
			},
			expectedDevfileRegistryInternalURL: "http://external-devfile-registry",
		},
		{
			name: "Should use 'external' public devfile registry url, when internal network is disabled",
			cheCR: &orgv1.CheCluster{
				TypeMeta: metav1.TypeMeta{
					Kind:       "CheCluster",
					APIVersion: "org.eclipse.che/v1",
				},
				ObjectMeta: metav1.ObjectMeta{
					Name:            name,
					Namespace:       namespace,
					ResourceVersion: "1",
				},
				Spec: orgv1.CheClusterSpec{
					Server: orgv1.CheClusterSpecServer{
						UseInternalClusterSVCNames: false,
						ExternalDevfileRegistry:    true,
						DevfileRegistryUrl:         "http://external-devfile-registry",
					},
					Auth: orgv1.CheClusterSpecAuth{
						OpenShiftoAuth: util.NewBoolPointer(false),
					},
				},
			},
			expectedDevfileRegistryInternalURL: "http://external-devfile-registry",
		},
		{
			name: "Should use public devfile registry url, when internal network is disabled",
			cheCR: &orgv1.CheCluster{
				TypeMeta: metav1.TypeMeta{
					Kind:       "CheCluster",
					APIVersion: "org.eclipse.che/v1",
				},
				ObjectMeta: metav1.ObjectMeta{
					Name:            name,
					Namespace:       namespace,
					ResourceVersion: "1",
				},
				Spec: orgv1.CheClusterSpec{
					Server: orgv1.CheClusterSpecServer{
						UseInternalClusterSVCNames: false,
						ExternalDevfileRegistry:    false,
					},
					Auth: orgv1.CheClusterSpecAuth{
						OpenShiftoAuth: util.NewBoolPointer(false),
					},
				},
			},
			expectedDevfileRegistryInternalURL: "http://devfile-registry",
		},
		{
			name: "Should use internal devfile registry url, when internal network is enabled",
			cheCR: &orgv1.CheCluster{
				TypeMeta: metav1.TypeMeta{
					Kind:       "CheCluster",
					APIVersion: "org.eclipse.che/v1",
				},
				ObjectMeta: metav1.ObjectMeta{
					Name:            name,
					Namespace:       namespace,
					ResourceVersion: "1",
				},
				Spec: orgv1.CheClusterSpec{
					Server: orgv1.CheClusterSpecServer{
						UseInternalClusterSVCNames: true,
						ExternalDevfileRegistry:    false,
					},
					Auth: orgv1.CheClusterSpecAuth{
						OpenShiftoAuth: util.NewBoolPointer(false),
					},
				},
			},
			expectedDevfileRegistryInternalURL: "http://devfile-registry.eclipse-che.svc:8080",
		},
	}

	for _, testCase := range testCases {
		t.Run(testCase.name, func(t *testing.T) {
			scheme := scheme.Scheme
			orgv1.SchemeBuilder.AddToScheme(scheme)
			scheme.AddKnownTypes(routev1.SchemeGroupVersion, &routev1.Route{})

			cli := fake.NewFakeClientWithScheme(scheme, testCase.cheCR)
			nonCachedClient := fake.NewFakeClientWithScheme(scheme, testCase.cheCR)
			clientSet := fakeclientset.NewSimpleClientset()
			fakeDiscovery, ok := clientSet.Discovery().(*fakeDiscovery.FakeDiscovery)
			fakeDiscovery.Fake.Resources = []*metav1.APIResourceList{}
			if !ok {
				t.Fatal("Error creating fake discovery client")
			}
			r := &ReconcileChe{
				client:          cli,
				nonCachedClient: nonCachedClient,
				discoveryClient: fakeDiscovery,
				scheme:          scheme,
				tests:           true,
			}
			req := reconcile.Request{
				NamespacedName: types.NamespacedName{
					Name:      name,
					Namespace: namespace,
				},
			}

			clusterAPI := deploy.ClusterAPI{
				Client: r.client,
				Scheme: r.scheme,
			}
			deployContext := &deploy.DeployContext{
				CheCluster: testCase.cheCR,
				ClusterAPI: clusterAPI,
			}

			// Set up che host for route
			cheRoute, _ := deploy.GetSpecRoute(deployContext, deploy.DefaultCheFlavor(testCase.cheCR), "che-host", "che-host", 8080, "", "che")
			r.client.Create(context.TODO(), cheRoute)
			// Set up keycloak host for route
			keycloakRoute, _ := deploy.GetSpecRoute(deployContext, deploy.IdentityProviderName, "keycloak", deploy.IdentityProviderName, 8080, "", deploy.IdentityProviderName)
			r.client.Create(context.TODO(), keycloakRoute)
			// Set up plugin registry host for route
			pluginRegistryRoute, _ := deploy.GetSpecRoute(deployContext, deploy.PluginRegistryName, "plugin-registry", deploy.PluginRegistryName, 8080, "", deploy.PluginRegistryName)
			r.client.Create(context.TODO(), pluginRegistryRoute)
			// Set up devfile registry host for route
			devfileRegistryRoute, _ := deploy.GetSpecRoute(deployContext, deploy.DevfileRegistryName, "devfile-registry", deploy.DevfileRegistryName, 8080, "", deploy.DevfileRegistryName)
			r.client.Create(context.TODO(), devfileRegistryRoute)

			_, err := r.Reconcile(req)
			if err != nil {
				t.Fatalf("Error reconciling: %v", err)
			}
			_, err = r.Reconcile(req)
			if err != nil {
				t.Fatalf("Error reconciling: %v", err)
			}

			cheCm := &corev1.ConfigMap{}
			if err := r.client.Get(context.TODO(), types.NamespacedName{Name: "che", Namespace: testCase.cheCR.Namespace}, cheCm); err != nil {
				t.Errorf("ConfigMap %s not found: %s", cheCm.Name, err)
			}

			devfileRegistryInternalURLActual := cheCm.Data["CHE_WORKSPACE_DEVFILE__REGISTRY__INTERNAL__URL"]
			devfileRegistryInternalURLExpected := testCase.expectedDevfileRegistryInternalURL
			if devfileRegistryInternalURLActual != devfileRegistryInternalURLExpected {
				t.Fatalf("devfile registry internal url must be %s", devfileRegistryInternalURLExpected)
			}
		})
	}
}

func TestShouldSetUpCorrectlyInternalCheServerURL(t *testing.T) {
	os.Setenv("OPENSHIFT_VERSION", "3")

	type testCase struct {
		name                         string
		cheCR                        *orgv1.CheCluster
		expectedCheServerInternalURL string
	}

	// Set the logger to development mode for verbose logs.
	logf.SetLogger(logf.ZapLogger(true))

	testCases := []testCase{
		{
			name: "Should use public che-server url, when internal network is disabled",
			cheCR: &orgv1.CheCluster{
				TypeMeta: metav1.TypeMeta{
					Kind:       "CheCluster",
					APIVersion: "org.eclipse.che/v1",
				},
				ObjectMeta: metav1.ObjectMeta{
					Name:            name,
					Namespace:       namespace,
					ResourceVersion: "1",
				},
				Spec: orgv1.CheClusterSpec{
					Server: orgv1.CheClusterSpecServer{
						UseInternalClusterSVCNames: false,
					},
					Auth: orgv1.CheClusterSpecAuth{
						OpenShiftoAuth: util.NewBoolPointer(false),
					},
				},
			},
			expectedCheServerInternalURL: "http://che-host/api",
		},
		{
			name: "Should use internal che-server url, when internal network is enabled",
			cheCR: &orgv1.CheCluster{
				TypeMeta: metav1.TypeMeta{
					Kind:       "CheCluster",
					APIVersion: "org.eclipse.che/v1",
				},
				ObjectMeta: metav1.ObjectMeta{
					Name:            name,
					Namespace:       namespace,
					ResourceVersion: "1",
				},
				Spec: orgv1.CheClusterSpec{
					Server: orgv1.CheClusterSpecServer{
						UseInternalClusterSVCNames: true,
						ExternalDevfileRegistry:    false,
					},
					Auth: orgv1.CheClusterSpecAuth{
						OpenShiftoAuth: util.NewBoolPointer(false),
					},
				},
			},
			expectedCheServerInternalURL: "http://che-host.eclipse-che.svc:8080/api",
		},
	}

	for _, testCase := range testCases {
		t.Run(testCase.name, func(t *testing.T) {
			scheme := scheme.Scheme
			orgv1.SchemeBuilder.AddToScheme(scheme)
			scheme.AddKnownTypes(routev1.SchemeGroupVersion, &routev1.Route{})

			cli := fake.NewFakeClientWithScheme(scheme, testCase.cheCR)
			nonCachedClient := fake.NewFakeClientWithScheme(scheme, testCase.cheCR)
			clientSet := fakeclientset.NewSimpleClientset()
			fakeDiscovery, ok := clientSet.Discovery().(*fakeDiscovery.FakeDiscovery)
			fakeDiscovery.Fake.Resources = []*metav1.APIResourceList{}
			if !ok {
				t.Fatal("Error creating fake discovery client")
			}
			r := &ReconcileChe{
				client:          cli,
				nonCachedClient: nonCachedClient,
				discoveryClient: fakeDiscovery,
				scheme:          scheme,
				tests:           true,
			}
			req := reconcile.Request{
				NamespacedName: types.NamespacedName{
					Name:      name,
					Namespace: namespace,
				},
			}

			clusterAPI := deploy.ClusterAPI{
				Client: r.client,
				Scheme: r.scheme,
			}
			deployContext := &deploy.DeployContext{
				CheCluster: testCase.cheCR,
				ClusterAPI: clusterAPI,
			}

			// Set up che host for route
			cheRoute, _ := deploy.GetSpecRoute(deployContext, deploy.DefaultCheFlavor(testCase.cheCR), "che-host", "che-host", 8080, "", "che")
			r.client.Create(context.TODO(), cheRoute)
			// Set up keycloak host for route
			keycloakRoute, _ := deploy.GetSpecRoute(deployContext, deploy.IdentityProviderName, "keycloak", deploy.IdentityProviderName, 8080, "", deploy.IdentityProviderName)
			r.client.Create(context.TODO(), keycloakRoute)
			// Set up plugin registry host for route
			pluginRegistryRoute, _ := deploy.GetSpecRoute(deployContext, deploy.PluginRegistryName, "plugin-registry", deploy.PluginRegistryName, 8080, "", deploy.PluginRegistryName)
			r.client.Create(context.TODO(), pluginRegistryRoute)
			// Set up devfile registry host for route
			devfileRegistryRoute, _ := deploy.GetSpecRoute(deployContext, deploy.DevfileRegistryName, "devfile-registry", deploy.DevfileRegistryName, 8080, "", deploy.DevfileRegistryName)
			r.client.Create(context.TODO(), devfileRegistryRoute)

			_, err := r.Reconcile(req)
			if err != nil {
				t.Fatalf("Error reconciling: %v", err)
			}
			_, err = r.Reconcile(req)
			if err != nil {
				t.Fatalf("Error reconciling: %v", err)
			}

			cheCm := &corev1.ConfigMap{}
			if err := r.client.Get(context.TODO(), types.NamespacedName{Name: "che", Namespace: testCase.cheCR.Namespace}, cheCm); err != nil {
				t.Errorf("ConfigMap %s not found: %s", cheCm.Name, err)
			}

			cheServerInternalURLActual := cheCm.Data["CHE_API_INTERNAL"]
			cheServerInternalURLExpected := testCase.expectedCheServerInternalURL
			if cheServerInternalURLActual != cheServerInternalURLExpected {
				t.Fatalf("che-server internal url must be %s", cheServerInternalURLExpected)
			}
		})
	}
}

func TestShouldDelegatePermissionsForCheWorkspaces(t *testing.T) {
	os.Setenv("OPENSHIFT_VERSION", "3")
	type testCase struct {
		name        string
		initObjects []runtime.Object

		clusterRole bool
		checluster  *orgv1.CheCluster
	}

	// the same namespace with Che
	crWsInTheSameNs1 := InitCheWithSimpleCR().DeepCopy()
	crWsInTheSameNs1.Spec.Server.WorkspaceNamespaceDefault = crWsInTheSameNs1.Namespace

	crWsInTheSameNs2 := InitCheWithSimpleCR().DeepCopy()
	crWsInTheSameNs2.Spec.Server.WorkspaceNamespaceDefault = ""

	crWsInTheSameNs3 := InitCheWithSimpleCR().DeepCopy()
	crWsInTheSameNs3.Spec.Server.CustomCheProperties = make(map[string]string)
	crWsInTheSameNs3.Spec.Server.CustomCheProperties["CHE_INFRA_KUBERNETES_NAMESPACE_DEFAULT"] = ""

	crWsInTheSameNs4 := InitCheWithSimpleCR().DeepCopy()
	crWsInTheSameNs4.Spec.Server.CustomCheProperties = make(map[string]string)
	crWsInTheSameNs4.Spec.Server.CustomCheProperties["CHE_INFRA_KUBERNETES_NAMESPACE_DEFAULT"] = crWsInTheSameNs1.Namespace

	// differ namespace with Che
	crWsInAnotherNs1 := InitCheWithSimpleCR().DeepCopy()
	crWsInAnotherNs1.Spec.Server.WorkspaceNamespaceDefault = "some-test-namespace"

	crWsInAnotherNs2 := InitCheWithSimpleCR().DeepCopy()
	crWsInAnotherNs2.Spec.Server.CustomCheProperties = make(map[string]string)
	crWsInAnotherNs2.Spec.Server.CustomCheProperties["CHE_INFRA_KUBERNETES_NAMESPACE_DEFAULT"] = "some-test-namespace"

	crWsInAnotherNs3 := InitCheWithSimpleCR().DeepCopy()
	crWsInAnotherNs3.Spec.Server.CustomCheProperties = make(map[string]string)
	crWsInAnotherNs3.Spec.Server.CustomCheProperties["CHE_INFRA_KUBERNETES_NAMESPACE_DEFAULT"] = crWsInTheSameNs1.Namespace
	crWsInAnotherNs3.Spec.Server.WorkspaceNamespaceDefault = "some-test-namespace"

	testCases := []testCase{
		{
			name:        "che-operator should delegate permission for workspaces in the same namespace with Che. WorkspaceNamespaceDefault=" + crWsInTheSameNs1.Namespace,
			initObjects: []runtime.Object{},
			clusterRole: false,
			checluster:  crWsInTheSameNs1,
		},
		{
			name:        "che-operator should delegate permission for workspaces in the same namespace with Che. WorkspaceNamespaceDefault=''",
			initObjects: []runtime.Object{},
			clusterRole: false,
			checluster:  crWsInTheSameNs2,
		},
		{
			name:        "che-operator should delegate permission for workspaces in the same namespace with Che. Property CHE_INFRA_KUBERNETES_NAMESPACE_DEFAULT=''",
			initObjects: []runtime.Object{},
			clusterRole: false,
			checluster:  crWsInTheSameNs3,
		},
		{
			name:        "che-operator should delegate permission for workspaces in the same namespace with Che. Property CHE_INFRA_KUBERNETES_NAMESPACE_DEFAULT=" + crWsInTheSameNs1.Namespace,
			initObjects: []runtime.Object{},
			clusterRole: false,
			checluster:  crWsInTheSameNs4,
		},
		{
			name:        "che-operator should delegate permission for workspaces in differ namespace than Che. WorkspaceNamespaceDefault = 'some-test-namespace'",
			initObjects: []runtime.Object{},
			clusterRole: true,
			checluster:  crWsInAnotherNs1,
		},
		{
			name:        "che-operator should delegate permission for workspaces in differ namespace than Che. Property CHE_INFRA_KUBERNETES_NAMESPACE_DEFAULT = 'some-test-namespace'",
			initObjects: []runtime.Object{},
			clusterRole: true,
			checluster:  crWsInAnotherNs2,
		},
		{
			name:        "che-operator should delegate permission for workspaces in differ namespace than Che. Property CHE_INFRA_KUBERNETES_NAMESPACE_DEFAULT points to Che namespace with higher priority WorkspaceNamespaceDefault = 'some-test-namespace'.",
			initObjects: []runtime.Object{},
			clusterRole: false,
			checluster:  crWsInAnotherNs3,
		},
	}
	for _, testCase := range testCases {
		t.Run(testCase.name, func(t *testing.T) {
			logf.SetLogger(zap.LoggerTo(os.Stdout, true))

			scheme := scheme.Scheme
			orgv1.SchemeBuilder.AddToScheme(scheme)
			scheme.AddKnownTypes(oauth.SchemeGroupVersion, oAuthClient)
			scheme.AddKnownTypes(userv1.SchemeGroupVersion, &userv1.UserList{}, &userv1.User{})
			scheme.AddKnownTypes(oauth_config.SchemeGroupVersion, &oauth_config.OAuth{})
			scheme.AddKnownTypes(routev1.GroupVersion, route)

			initCR := testCase.checluster
			initCR.Spec.Auth.OpenShiftoAuth = util.NewBoolPointer(false)
			testCase.initObjects = append(testCase.initObjects, initCR)

			cli := fake.NewFakeClientWithScheme(scheme, testCase.initObjects...)
			nonCachedClient := fake.NewFakeClientWithScheme(scheme, testCase.initObjects...)
			clientSet := fakeclientset.NewSimpleClientset()
			// todo do we need fake discovery
			fakeDiscovery, ok := clientSet.Discovery().(*fakeDiscovery.FakeDiscovery)
			fakeDiscovery.Fake.Resources = []*metav1.APIResourceList{}

			if !ok {
				t.Fatal("Error creating fake discovery client")
			}

			var m *mocks.MockPermissionChecker
			if testCase.clusterRole {
				ctrl := gomock.NewController(t)
				m = mocks.NewMockPermissionChecker(ctrl)
				m.EXPECT().GetNotPermittedPolicyRules(gomock.Any(), "").Return([]rbac.PolicyRule{}, nil).MaxTimes(2)
				defer ctrl.Finish()
			}

			r := &ReconcileChe{
				client:            cli,
				nonCachedClient:   nonCachedClient,
				discoveryClient:   fakeDiscovery,
				scheme:            scheme,
				permissionChecker: m,
				tests:             true,
			}
			req := reconcile.Request{
				NamespacedName: types.NamespacedName{
					Name:      name,
					Namespace: namespace,
				},
			}

			_, err := r.Reconcile(req)
			if err != nil {
				t.Fatalf("Error reconciling: %v", err)
			}
			_, err = r.Reconcile(req)
			if err != nil {
				t.Fatalf("Error reconciling: %v", err)
			}

			if !testCase.clusterRole {
				viewRole := &rbac.Role{}
				if err := r.client.Get(context.TODO(), types.NamespacedName{Name: deploy.ViewRoleName, Namespace: namespace}, viewRole); err != nil {
					t.Errorf("role '%s' not found", deploy.ViewRoleName)
				}
				viewRoleBinding := &rbac.RoleBinding{}
				if err := r.client.Get(context.TODO(), types.NamespacedName{Name: ViewRoleBindingName, Namespace: namespace}, viewRoleBinding); err != nil {
					t.Errorf("rolebinding '%s' not found", ViewRoleBindingName)
				}

				execRole := &rbac.Role{}
				if err := r.client.Get(context.TODO(), types.NamespacedName{Name: deploy.ExecRoleName, Namespace: namespace}, execRole); err != nil {
					t.Errorf("role '%s' not found", deploy.ExecRoleName)
				}
				execRoleBinding := &rbac.RoleBinding{}
				if err := r.client.Get(context.TODO(), types.NamespacedName{Name: ExecRoleBindingName, Namespace: namespace}, execRoleBinding); err != nil {
					t.Errorf("rolebinding '%s' not found", ExecRoleBindingName)
				}

				editRoleBinding := &rbac.RoleBinding{}
				if err := r.client.Get(context.TODO(), types.NamespacedName{Name: EditRoleBindingName, Namespace: namespace}, editRoleBinding); err != nil {
					t.Errorf("rolebinding '%s' not found", EditRoleBindingName)
				}
			} else {
				manageNamespacesClusterRoleName := fmt.Sprintf(CheWorkspacesNamespaceClusterRoleNameTemplate, namespace)
				cheManageNamespaceClusterRole := &rbac.ClusterRole{}
				if err := r.client.Get(context.TODO(), types.NamespacedName{Name: manageNamespacesClusterRoleName}, cheManageNamespaceClusterRole); err != nil {
					t.Errorf("role '%s' not found", manageNamespacesClusterRoleName)
				}
				cheManageNamespaceClusterRoleBinding := &rbac.ClusterRoleBinding{}
				if err := r.client.Get(context.TODO(), types.NamespacedName{Name: manageNamespacesClusterRoleName}, cheManageNamespaceClusterRoleBinding); err != nil {
					t.Errorf("rolebinding '%s' not found", manageNamespacesClusterRoleName)
				}

				cheWorkspacesClusterRoleName := fmt.Sprintf(CheWorkspacesClusterRoleNameTemplate, namespace)
				cheWorkspacesClusterRole := &rbac.ClusterRole{}
				if err := r.client.Get(context.TODO(), types.NamespacedName{Name: cheWorkspacesClusterRoleName}, cheWorkspacesClusterRole); err != nil {
					t.Errorf("role '%s' not found", cheWorkspacesClusterRole)
				}
				cheWorkspacesClusterRoleBinding := &rbac.ClusterRoleBinding{}
				if err := r.client.Get(context.TODO(), types.NamespacedName{Name: cheWorkspacesClusterRoleName}, cheWorkspacesClusterRoleBinding); err != nil {
					t.Errorf("rolebinding '%s' not found", cheWorkspacesClusterRole)
				}
			}
		})
	}
}

func TestShouldFallBackWorspaceNamespaceDefaultBecauseNotEnoughtPermissions(t *testing.T) {
	// the same namespace with Che
	cr := InitCheWithSimpleCR().DeepCopy()
	cr.Spec.Server.WorkspaceNamespaceDefault = "che-workspace-<username>"

	logf.SetLogger(zap.LoggerTo(os.Stdout, true))

	scheme := scheme.Scheme
	orgv1.SchemeBuilder.AddToScheme(scheme)
	scheme.AddKnownTypes(oauth.SchemeGroupVersion, oAuthClient)
	scheme.AddKnownTypes(userv1.SchemeGroupVersion, &userv1.UserList{}, &userv1.User{})
	scheme.AddKnownTypes(oauth_config.SchemeGroupVersion, &oauth_config.OAuth{})
	scheme.AddKnownTypes(routev1.GroupVersion, route)

	cr.Spec.Auth.OpenShiftoAuth = util.NewBoolPointer(false)

	cli := fake.NewFakeClientWithScheme(scheme, cr)
	nonCachedClient := fake.NewFakeClientWithScheme(scheme, cr)
	clientSet := fakeclientset.NewSimpleClientset()
	// todo do we need fake discovery
	fakeDiscovery, ok := clientSet.Discovery().(*fakeDiscovery.FakeDiscovery)
	fakeDiscovery.Fake.Resources = []*metav1.APIResourceList{}

	if !ok {
		t.Fatal("Error creating fake discovery client")
	}

	var m *mocks.MockPermissionChecker
	ctrl := gomock.NewController(t)
	m = mocks.NewMockPermissionChecker(ctrl)
	m.EXPECT().GetNotPermittedPolicyRules(gomock.Any(), "").Return([]rbac.PolicyRule{
		{
			APIGroups: []string{""},
			Resources: []string{"namespaces"},
			Verbs:     []string{"get", "create", "update"},
		},
	}, nil).MaxTimes(2)
	defer ctrl.Finish()

	r := &ReconcileChe{
		client:            cli,
		nonCachedClient:   nonCachedClient,
		discoveryClient:   fakeDiscovery,
		scheme:            scheme,
		permissionChecker: m,
		tests:             true,
	}
	req := reconcile.Request{
		NamespacedName: types.NamespacedName{
			Name:      name,
			Namespace: namespace,
		},
	}

	_, err := r.Reconcile(req)
	if err != nil {
		t.Fatalf("Error reconciling: %v", err)
	}
	_, err = r.Reconcile(req)
	if err != nil {
		t.Fatalf("Error reconciling: %v", err)
	}

	cheCluster := &orgv1.CheCluster{}
	if err := r.client.Get(context.TODO(), types.NamespacedName{Name: name, Namespace: namespace}, cheCluster); err != nil {
		t.Errorf("Unable to get checluster")
	}
	if cheCluster.Spec.Server.WorkspaceNamespaceDefault != namespace {
		t.Error("Failed fallback workspaceNamespaceDefault to execute workspaces in the same namespace with Che")
	}
}

func Init() (client.Client, discovery.DiscoveryInterface, runtime.Scheme) {
	objs, ds, scheme := createAPIObjects()

	oAuthClient := &oauth.OAuthClient{}
	users := &userv1.UserList{}
	user := &userv1.User{}

	// Register operator types with the runtime scheme
	scheme.AddKnownTypes(oauth.SchemeGroupVersion, oAuthClient)
	scheme.AddKnownTypes(userv1.SchemeGroupVersion, users, user)

	// Create a fake client to mock API calls
	return fake.NewFakeClient(objs...), ds, scheme
}

func createAPIObjects() ([]runtime.Object, discovery.DiscoveryInterface, runtime.Scheme) {
	pgPod := &corev1.Pod{
		TypeMeta: metav1.TypeMeta{
			Kind:       "Pod",
			APIVersion: "v1",
		},
		ObjectMeta: metav1.ObjectMeta{
			Name:      "fake-pg-pod",
			Namespace: "eclipse-che",
			Labels: map[string]string{
				"component": deploy.PostgresName,
			},
		},
	}

	// A CheCluster custom resource with metadata and spec
	cheCR := InitCheWithSimpleCR()

	route := &routev1.Route{
		ObjectMeta: metav1.ObjectMeta{
			Name:      deploy.DefaultCheFlavor(cheCR),
			Namespace: namespace,
		},
	}

	packageManifest := &packagesv1.PackageManifest{
		ObjectMeta: metav1.ObjectMeta{
			Name:      "kubernetes-imagepuller-operator",
			Namespace: namespace,
		},
	}

	// Objects to track in the fake client.
	objs := []runtime.Object{
		cheCR, pgPod, route, packageManifest,
	}

	// Register operator types with the runtime scheme
	scheme := scheme.Scheme
	scheme.AddKnownTypes(orgv1.SchemeGroupVersion, cheCR)
	scheme.AddKnownTypes(routev1.SchemeGroupVersion, route)
	scheme.AddKnownTypes(console.GroupVersion, &console.ConsoleLink{})
	chev1alpha1.AddToScheme(scheme)
	packagesv1.AddToScheme(scheme)
	operatorsv1.AddToScheme(scheme)
	operatorsv1alpha1.AddToScheme(scheme)

	cli := fakeclientset.NewSimpleClientset()
	fakeDiscovery, ok := cli.Discovery().(*fakeDiscovery.FakeDiscovery)
	if !ok {
		logrus.Error("Error creating fake discovery client")
		os.Exit(1)
	}

	// Create a fake client to mock API calls
	return objs, fakeDiscovery, *scheme
}

func InitCheWithSimpleCR() *orgv1.CheCluster {
	return &orgv1.CheCluster{
		ObjectMeta: metav1.ObjectMeta{
			Name:      name,
			Namespace: namespace,
		},
		Spec: orgv1.CheClusterSpec{
			// todo add some spec to check controller ifs like external db, ssl etc
			Server: orgv1.CheClusterSpecServer{
				CheWorkspaceClusterRole: "cluster-admin",
			},
			Auth: orgv1.CheClusterSpecAuth{
				OpenShiftoAuth: util.NewBoolPointer(false),
			},
		},
	}
}

func InitCheCRWithImagePullerEnabled() *orgv1.CheCluster {
	return &orgv1.CheCluster{
		ObjectMeta: metav1.ObjectMeta{
			Name:      name,
			Namespace: namespace,
		},
		Spec: orgv1.CheClusterSpec{
			ImagePuller: orgv1.CheClusterSpecImagePuller{
				Enable: true,
			},
		},
	}
}

func InitCheCRWithImagePullerFinalizer() *orgv1.CheCluster {
	return &orgv1.CheCluster{
		ObjectMeta: metav1.ObjectMeta{
			Name:      name,
			Namespace: namespace,
			Finalizers: []string{
				"kubernetesimagepullers.finalizers.che.eclipse.org",
			},
		},
		Spec: orgv1.CheClusterSpec{
			ImagePuller: orgv1.CheClusterSpecImagePuller{
				Enable: true,
			},
		},
	}
}

func ExpectedCheCRWithImagePullerFinalizer() *orgv1.CheCluster {
	return &orgv1.CheCluster{
		TypeMeta: metav1.TypeMeta{
			Kind:       "CheCluster",
			APIVersion: "org.eclipse.che/v1",
		},
		ObjectMeta: metav1.ObjectMeta{
			Name:      name,
			Namespace: namespace,
			Finalizers: []string{
				"kubernetesimagepullers.finalizers.che.eclipse.org",
			},
			ResourceVersion: "1",
		},
		Spec: orgv1.CheClusterSpec{
			ImagePuller: orgv1.CheClusterSpecImagePuller{
				Enable: true,
			},
		},
	}
}

func InitCheCRWithImagePullerDisabled() *orgv1.CheCluster {
	return &orgv1.CheCluster{
		ObjectMeta: metav1.ObjectMeta{
			Name:      name,
			Namespace: namespace,
		},
		Spec: orgv1.CheClusterSpec{
			ImagePuller: orgv1.CheClusterSpecImagePuller{
				Enable: false,
			},
		},
	}
}

func InitCheCRWithImagePullerEnabledAndDefaultValuesSet() *orgv1.CheCluster {
	return &orgv1.CheCluster{
		ObjectMeta: metav1.ObjectMeta{
			Name:      name,
			Namespace: namespace,
			Finalizers: []string{
				"kubernetesimagepullers.finalizers.che.eclipse.org",
			},
		},
		Spec: orgv1.CheClusterSpec{
			ImagePuller: orgv1.CheClusterSpecImagePuller{
				Enable: true,
				Spec: chev1alpha1.KubernetesImagePullerSpec{
					DeploymentName: "kubernetes-image-puller",
					ConfigMapName:  "k8s-image-puller",
				},
			},
			Auth: orgv1.CheClusterSpecAuth{
				OpenShiftoAuth: util.NewBoolPointer(false),
			},
		},
	}
}

func InitCheCRWithImagePullerEnabledAndNewValuesSet() *orgv1.CheCluster {
	return &orgv1.CheCluster{
		ObjectMeta: metav1.ObjectMeta{
			Name:      name,
			Namespace: namespace,
			Finalizers: []string{
				"kubernetesimagepullers.finalizers.che.eclipse.org",
			},
		},
		Spec: orgv1.CheClusterSpec{
			ImagePuller: orgv1.CheClusterSpecImagePuller{
				Enable: true,
				Spec: chev1alpha1.KubernetesImagePullerSpec{
					DeploymentName: "kubernetes-image-puller-trigger-update",
					ConfigMapName:  "k8s-image-puller-trigger-update",
				},
			},
			Auth: orgv1.CheClusterSpecAuth{
				OpenShiftoAuth: util.NewBoolPointer(false),
			},
		},
	}
}<|MERGE_RESOLUTION|>--- conflicted
+++ resolved
@@ -25,7 +25,6 @@
 	"github.com/golang/mock/gomock"
 
 	identity_provider "github.com/eclipse/che-operator/pkg/deploy/identity-provider"
-	"github.com/golang/mock/gomock"
 	"github.com/google/go-cmp/cmp"
 
 	"github.com/eclipse/che-operator/pkg/deploy"
@@ -47,11 +46,7 @@
 	corev1 "k8s.io/api/core/v1"
 	rbac "k8s.io/api/rbac/v1"
 
-<<<<<<< HEAD
 	che_mocks "github.com/eclipse/che-operator/mocks/pkg/controller/che"
-	rbacapi "k8s.io/api/rbac/v1"
-=======
->>>>>>> 4ee509e0
 	"k8s.io/apimachinery/pkg/api/errors"
 	metav1 "k8s.io/apimachinery/pkg/apis/meta/v1"
 	"k8s.io/apimachinery/pkg/runtime"
@@ -352,12 +347,7 @@
 			scheme.AddKnownTypes(oauth.SchemeGroupVersion, oAuthClient)
 			scheme.AddKnownTypes(userv1.SchemeGroupVersion, &userv1.UserList{}, &userv1.User{})
 			scheme.AddKnownTypes(oauth_config.SchemeGroupVersion, &oauth_config.OAuth{})
-<<<<<<< HEAD
-			scheme.AddKnownTypes(routev1.SchemeGroupVersion, &routev1.Route{})
-=======
 			scheme.AddKnownTypes(routev1.GroupVersion, route)
->>>>>>> 4ee509e0
-
 			initCR := InitCheWithSimpleCR().DeepCopy()
 			initCR.Spec.Auth.OpenShiftoAuth = testCase.initialOAuthValue
 			testCase.initObjects = append(testCase.initObjects, initCR)
@@ -387,10 +377,7 @@
 				discoveryClient: fakeDiscovery,
 				scheme:          scheme,
 				tests:           true,
-<<<<<<< HEAD
 				userHandler:     userHandlerMock,
-=======
->>>>>>> 4ee509e0
 			}
 			req := reconcile.Request{
 				NamespacedName: types.NamespacedName{
