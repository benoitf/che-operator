--- conflicted
+++ resolved
@@ -83,11 +83,7 @@
     operators.operatorframework.io/project_layout: go.kubebuilder.io/v3
     repository: https://github.com/eclipse-che/che-operator
     support: Eclipse Foundation
-<<<<<<< HEAD
-  name: eclipse-che-preview-kubernetes.v7.37.0-304.next
-=======
   name: eclipse-che-preview-kubernetes.v7.37.0-308.next
->>>>>>> a7938961
   namespace: placeholder
 spec:
   apiservicedefinitions: {}
@@ -1176,8 +1172,4 @@
   maturity: stable
   provider:
     name: Eclipse Foundation
-<<<<<<< HEAD
-  version: 7.37.0-304.next
-=======
-  version: 7.37.0-308.next
->>>>>>> a7938961
+  version: 7.37.0-308.next