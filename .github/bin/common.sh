#!/bin/bash
#
# Copyright (c) 2012-2021 Red Hat, Inc.
# This program and the accompanying materials are made
# available under the terms of the Eclipse Public License 2.0
# which is available at https://www.eclipse.org/legal/epl-2.0/
#
# SPDX-License-Identifier: EPL-2.0
#

set -e
set -x

catchFinish() {
  result=$?

  collectCheLogWithChectl
  if [ "$result" != "0" ]; then
    echo "[ERROR] Job failed."
  else
    echo "[INFO] Job completed successfully."
  fi

  echo "[INFO] Please check github actions artifacts."
  exit $result
}

initDefaults() {
  export RAM_MEMORY=8192
  export NAMESPACE="eclipse-che"
  export USER_NAMEPSACE="che-che"
  export ARTIFACTS_DIR="/tmp/artifacts-che"
  export TEMPLATES=${OPERATOR_REPO}/tmp
  export OPERATOR_IMAGE="test/che-operator:test"
  export DEFAULT_DEVFILE="https://raw.githubusercontent.com/eclipse/che-devfile-registry/master/devfiles/quarkus/devfile.yaml"
  export CHE_EXPOSURE_STRATEGY="multi-host"

  export XDG_DATA_HOME=/tmp/xdg_data
  export XDG_CACHE_HOME=/tmp/xdg_cache
  export XDG_CONFIG_HOME=/tmp/xdg_config

  export OAUTH="false"

  # turn off telemetry
  mkdir -p ${XDG_CONFIG_HOME}/chectl
  echo "{\"segment.telemetry\":\"off\"}" > ${XDG_CONFIG_HOME}/chectl/config.json

  # prepare templates directory
  rm -rf ${TEMPLATES}
  mkdir -p "${TEMPLATES}/che-operator" && chmod 777 "${TEMPLATES}"
}

initOpenShiftDefaults() {
  export OAUTH="true"
  export OPENSHIFT_NIGHTLY_CSV_FILE="${OPERATOR_REPO}/deploy/olm-catalog/eclipse-che-preview-openshift/manifests/che-operator.clusterserviceversion.yaml"
}

initLatestTemplates() {
  cp -rf ${OPERATOR_REPO}/deploy/* "${TEMPLATES}/che-operator"
}

initStableTemplates() {
  local platform=$1
  local channel=$2

  # Get Stable and new release versions from olm files openshift.
  export packageName=eclipse-che-preview-${platform}
  export platformPath=${OPERATOR_REPO}/olm/${packageName}
  export packageFolderPath="${platformPath}/deploy/olm-catalog/${packageName}"
  export packageFilePath="${packageFolderPath}/${packageName}.package.yaml"

  export lastCSV=$(yq -r ".channels[] | select(.name == \"${channel}\") | .currentCSV" "${packageFilePath}")
  export LAST_PACKAGE_VERSION=$(echo "${lastCSV}" | sed -e "s/${packageName}.v//")

  export previousCSV=$(sed -n 's|^ *replaces: *\([^ ]*\) *|\1|p' "${packageFolderPath}/${LAST_PACKAGE_VERSION}/${packageName}.v${LAST_PACKAGE_VERSION}.clusterserviceversion.yaml")
  export PREVIOUS_PACKAGE_VERSION=$(echo "${previousCSV}" | sed -e "s/${packageName}.v//")

  export lastOperatorPath=${OPERATOR_REPO}/tmp/${LAST_PACKAGE_VERSION}
  export previousOperatorPath=${OPERATOR_REPO}/tmp/${PREVIOUS_PACKAGE_VERSION}

  export LAST_OPERATOR_TEMPLATE=${lastOperatorPath}/chectl/templates
  export PREVIOUS_OPERATOR_TEMPLATE=${previousOperatorPath}/chectl/templates

  # clone the exact versions to use their templates
  git clone --depth 1 --branch ${PREVIOUS_PACKAGE_VERSION} https://github.com/eclipse/che-operator/ ${previousOperatorPath}
  git clone --depth 1 --branch ${LAST_PACKAGE_VERSION} https://github.com/eclipse/che-operator/ ${lastOperatorPath}

  # chectl requires 'che-operator' template folder
  mkdir -p "${LAST_OPERATOR_TEMPLATE}/che-operator"
  mkdir -p "${PREVIOUS_OPERATOR_TEMPLATE}/che-operator"

  cp -rf ${previousOperatorPath}/deploy/* "${PREVIOUS_OPERATOR_TEMPLATE}/che-operator"
  cp -rf ${lastOperatorPath}/deploy/* "${LAST_OPERATOR_TEMPLATE}/che-operator"
}

# Utility to wait for a workspace to be started after workspace:create.
waitWorkspaceStart() {
  login

  set +e
  export x=0
  while [ $x -le 180 ]
  do
    chectl workspace:list --chenamespace=${NAMESPACE}
    workspaceList=$(chectl workspace:list --chenamespace=${NAMESPACE})
    workspaceStatus=$(echo "$workspaceList" | grep RUNNING | awk '{ print $4} ')

    if [ "${workspaceStatus:-NOT_RUNNING}" == "RUNNING" ]
    then
      echo "[INFO] Workspace started successfully"
      break
    fi
    sleep 10
    x=$(( x+1 ))
  done

  if [ $x -gt 180 ]
  then
    echo "[ERROR] Workspace didn't start after 3 minutes."
    exit 1
  fi
}

installYq() {
  YQ=$(command -v yq) || true
  if [[ ! -x "${YQ}" ]]; then
    pip3 install wheel
    pip3 install yq
  fi
  echo "[INFO] $(yq --version)"
  echo "[INFO] $(jq --version)"
}

# Graps Eclipse Che logs
collectCheLogWithChectl() {
  mkdir -p ${ARTIFACTS_DIR}
  chectl server:logs --chenamespace=${NAMESPACE} --directory=${ARTIFACTS_DIR}
}

# Build latest operator image
buildCheOperatorImage() {
  docker build -t "${OPERATOR_IMAGE}" -f Dockerfile . && docker save "${OPERATOR_IMAGE}" > operator.tar
}

copyCheOperatorImageToMinikube() {
  eval $(minikube docker-env) && docker load -i operator.tar && rm operator.tar
}

copyCheOperatorImageToMinishift() {
  eval $(minishift docker-env) && docker load -i operator.tar && rm operator.tar
}

deployEclipseChe() {
  local installer=$1
  local platform=$2
  local image=$3
  local templates=$4

  echo "[INFO] Eclipse Che custom resource"
  cat ${templates}/che-operator/crds/org_v1_che_cr.yaml

  echo "[INFO] Eclipse Che operator deployment"
  cat ${templates}/che-operator/operator.yaml

  chectl server:deploy \
    --platform=${platform} \
    --installer ${installer} \
    --chenamespace ${NAMESPACE} \
    --che-operator-image ${image} \
    --skip-kubernetes-health-check \
    --che-operator-cr-yaml ${templates}/che-operator/crds/org_v1_che_cr.yaml \
    --templates ${templates}
}

waitEclipseCheDeployed() {
  local version=$1
  export n=0

  while [ $n -le 500 ]
  do
    cheVersion=$(oc get checluster/eclipse-che -n "${NAMESPACE}" -o "jsonpath={.status.cheVersion}")
    cheIsRunning=$(oc get checluster/eclipse-che -n "${NAMESPACE}" -o "jsonpath={.status.cheClusterRunning}" )
    oc get pods -n ${NAMESPACE}
    if [ "${cheVersion}" == "${version}" ] && [ "${cheIsRunning}" == "Available" ]
    then
      echo -e "\u001b[32m Eclipse Che ${version} has been succesfully deployed \u001b[0m"
      break
    fi
    sleep 6
    n=$(( n+1 ))
  done

  if [ $n -gt 360 ]
  then
    echo "Failed to deploy Eclipse Che ${version}"
    exit 1
  fi
}

updateEclipseChe() {
  local image=$1
  local templates=$2

  chectl server:update --chenamespace=${NAMESPACE} -y --che-operator-image=${image} --templates=${templates}
}

startNewWorkspace() {
  # Create and start a workspace
  sleep 5s
  login
  chectl workspace:create --start --chenamespace=${NAMESPACE} --devfile="${DEFAULT_DEVFILE}"
}

createWorkspace() {
  sleep 5s
  login
  chectl workspace:create --chenamespace=${NAMESPACE} --devfile="${DEFAULT_DEVFILE}"
}

startExistedWorkspace() {
  sleep 5s
  login
  chectl workspace:list --chenamespace=${NAMESPACE}
  workspaceList=$(chectl workspace:list --chenamespace=${NAMESPACE})

  # Grep applied to MacOS
  workspaceID=$(echo "$workspaceList" | grep workspace | awk '{ print $1} ')
  workspaceID="${workspaceID%'ID'}"
  echo "[INFO] Workspace id of created workspace is: ${workspaceID}"

  chectl workspace:start $workspaceID
}

disableOpenShiftOAuth() {
  local file="${1}/che-operator/crds/org_v1_che_cr.yaml"
  yq -rSY '.spec.auth.openShiftoAuth = false' $file > /tmp/tmp.yaml && mv /tmp/tmp.yaml ${file}
}

disableUpdateAdminPassword() {
  local file="${1}/che-operator/crds/org_v1_che_cr.yaml"
  yq -rSY '.spec.auth.updateAdminPassword = false' $file > /tmp/tmp.yaml && mv /tmp/tmp.yaml ${file}
}

setServerExposureStrategy() {
  local file="${1}/che-operator/crds/org_v1_che_cr.yaml"
  yq -rSY '.spec.server.serverExposureStrategy = "'${2}'"' $file > /tmp/tmp.yaml && mv /tmp/tmp.yaml ${file}
}

setSingleHostExposureType() {
  local file="${1}/che-operator/crds/org_v1_che_cr.yaml"
  yq -rSY '.spec.k8s.singleHostExposureType = "'${2}'"' $file > /tmp/tmp.yaml && mv /tmp/tmp.yaml ${file}
}

setIngressDomain() {
  local file="${1}/che-operator/crds/org_v1_che_cr.yaml"
  yq -rSY '.spec.k8s.ingressDomain = "'${2}'"' $file > /tmp/tmp.yaml && mv /tmp/tmp.yaml ${file}
}

setCustomOperatorImage() {
  local file="${1}/che-operator/operator.yaml"
  yq -rSY '.spec.template.spec.containers[0].image = "'${2}'"' $file > /tmp/tmp.yaml && mv /tmp/tmp.yaml ${file}
  yq -rSY '.spec.template.spec.containers[0].imagePullPolicy = "IfNotPresent"' $file > /tmp/tmp.yaml && mv /tmp/tmp.yaml ${file}
}

insecurePrivateDockerRegistry() {
  IMAGE_REGISTRY_HOST="127.0.0.1:5000"
  export IMAGE_REGISTRY_HOST

  # local dockerDaemonConfig="/etc/docker/daemon.json"
  # sudo mkdir -p "/etc/docker"
  # sudo touch "${dockerDaemonConfig}"

  # config="{\"insecure-registries\" : [\"${IMAGE_REGISTRY_HOST}\"]}"
  # echo "${config}" | sudo tee "${dockerDaemonConfig}"

  # if [ -x "$(command -v docker)" ]; then
  #     echo "[INFO] Restart docker daemon to set up private registry info."
  #     sudo service docker restart
  # fi
}

# Utility to print objects created by Openshift CI automatically
printOlmCheObjects() {
  echo -e "[INFO] Operator Group object created in namespace: ${NAMESPACE}"
  oc get operatorgroup -n "${NAMESPACE}" -o yaml

  echo -e "[INFO] Catalog Source object created in namespace: ${NAMESPACE}"
  oc get catalogsource -n "${NAMESPACE}" -o yaml

  echo -e "[INFO] Subscription object created in namespace: ${NAMESPACE}"
  oc get subscription -n "${NAMESPACE}" -o yaml
}

# Patch subscription with image builded from source in Openshift CI job.
patchEclipseCheOperatorSubscription() {
  OPERATOR_POD=$(oc get pods -o json -n ${NAMESPACE} | jq -r '.items[] | select(.metadata.name | test("che-operator-")).metadata.name')
  oc patch pod ${OPERATOR_POD} -n ${NAMESPACE} --type='json' -p='[{"op": "replace", "path": "/spec/containers/0/image", "value":'${OPERATOR_IMAGE}'}]'

  # The following command retrieve the operator image
  OPERATOR_POD_IMAGE=$(oc get pods -n ${NAMESPACE} -o json | jq -r '.items[] | select(.metadata.name | test("che-operator-")).spec.containers[].image')
  echo -e "[INFO] CHE operator image is ${OPERATOR_POD_IMAGE}"
}

# Create CheCluster object in Openshift ci with desired values
applyOlmCR() {
  echo "Creating Custom Resource"

  CRs=$(yq -r '.metadata.annotations["alm-examples"]' "${OPENSHIFT_NIGHTLY_CSV_FILE}")
  CR=$(echo "$CRs" | yq -r ".[0]")
  CR=$(echo "$CR" | yq -r ".spec.auth.openShiftoAuth = ${OAUTH}")
  CR=$(echo "$CR" | yq -r ".spec.server.serverExposureStrategy = \"${CHE_EXPOSURE_STRATEGY}\"")

  echo -e "$CR"
  echo "$CR" | oc apply -n "${NAMESPACE}" -f -
}

# Create admin user inside of openshift cluster and login
function provisionOpenShiftOAuthUser() {
  oc create secret generic htpass-secret --from-file=htpasswd="${OPERATOR_REPO}"/.github/bin/resources/users.htpasswd -n openshift-config
  oc apply -f "${OPERATOR_REPO}"/.github/bin/resources/htpasswdProvider.yaml
  oc adm policy add-cluster-role-to-user cluster-admin user

  echo -e "[INFO] Waiting for htpasswd auth to be working up to 5 minutes"
  CURRENT_TIME=$(date +%s)
  ENDTIME=$(($CURRENT_TIME + 300))
  while [ $(date +%s) -lt $ENDTIME ]; do
      if oc login -u user -p user --insecure-skip-tls-verify=false; then
          break
      fi
      sleep 10
  done
}

login() {
  if [[ ${OAUTH} == "false" ]]; then
    chectl auth:login -u admin -p admin --chenamespace=${NAMESPACE}
  else
    # log in using OpenShift token
    chectl auth:login --chenamespace=${NAMESPACE}
  fi
}

<<<<<<< HEAD
# Deploy Eclipse Che behind proxy in openshift ci
deployCheBehindProxy() {
  # Get the ocp domain for che custom resources
  export DOMAIN=$(oc get dns cluster -o json | jq .spec.baseDomain | sed -e 's/^"//' -e 's/"$//')

  # Related issue:https://github.com/eclipse/che/issues/17681
    cat >/tmp/che-cr-patch.yaml <<EOL
spec:
  server:
    nonProxyHosts: oauth-openshift.apps.$DOMAIN|api.$DOMAIN
EOL

  chectl server:deploy --installer=operator --platform=openshift --batch --che-operator-cr-patch-yaml=/tmp/che-cr-patch.yaml
  oc get checluster eclipse-che -n eclipse-che -o yaml
}
=======
deployDevWorkspaceController() {
  oc patch checluster eclipse-che -n ${NAMESPACE}  --type=merge -p '{"spec":{"devWorkspace": {"enable": true}}}'
}

waitDevWorkspaceControllerStarted() {
  n=0
  while [ $n -le 24 ]
  do
    webhooks=$(oc get mutatingWebhookConfiguration --all-namespaces)
    if [[ $webhooks =~ .*controller.devfile.io.* ]]; then
      echo "[INFO] Dev Workspace controller has been deployed"
      return
    fi

    sleep 5
    n=$(( n+1 ))
  done

  echo "[ERROR] Failed to deploy Dev Workspace controller"
  OPERATOR_POD=$(oc get pods -o json -n ${NAMESPACE} | jq -r '.items[] | select(.metadata.name | test("che-operator-")).metadata.name')
  oc logs ${OPERATOR_POD} -n ${NAMESPACE}

  exit 1
}

createWorksaceDevWorkspaceController () {
  oc apply -f https://raw.githubusercontent.com/devfile/devworkspace-operator/main/samples/flattened_theia-next.yaml -n ${NAMESPACE}
}

waitWorkspaceStartedDevWorkspaceController() {
  n=0
  while [ $n -le 24 ]
  do
    pods=$(oc get pods -n ${NAMESPACE})
    if [[ $pods =~ .*Running.* ]]; then
      echo "[INFO] Wokrspace started succesfully"
      return
    fi

    sleep 5
    n=$(( n+1 ))
  done

  echo "Failed to start a workspace"
  exit 1
}
>>>>>>> 052a6374
<|MERGE_RESOLUTION|>--- conflicted
+++ resolved
@@ -340,7 +340,6 @@
   fi
 }
 
-<<<<<<< HEAD
 # Deploy Eclipse Che behind proxy in openshift ci
 deployCheBehindProxy() {
   # Get the ocp domain for che custom resources
@@ -356,7 +355,7 @@
   chectl server:deploy --installer=operator --platform=openshift --batch --che-operator-cr-patch-yaml=/tmp/che-cr-patch.yaml
   oc get checluster eclipse-che -n eclipse-che -o yaml
 }
-=======
+
 deployDevWorkspaceController() {
   oc patch checluster eclipse-che -n ${NAMESPACE}  --type=merge -p '{"spec":{"devWorkspace": {"enable": true}}}'
 }
@@ -402,5 +401,4 @@
 
   echo "Failed to start a workspace"
   exit 1
-}
->>>>>>> 052a6374
+}